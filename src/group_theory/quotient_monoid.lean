import data.equiv.congruence algebra.associated data.equiv.algebra

/- Localizing monoids at submonoids.
   Everything is in the localization namespace to avoid having to duplicate things. -/

variables {X : Type*} [comm_monoid X] (Y : submonoid X) {Z : Type*} [comm_monoid Z]

namespace submonoid

instance : comm_monoid Y :=
by refine {mul_comm := _, ..submonoid.to_monoid};
  { intros, rw subtype.ext, apply mul_comm }

def r' : con (X × Y) :=
{ r := λ a b, ∃ c : Y, (c:X) * (a.1 * b.2) = c * (b.1 * a.2),
  r_iseqv :=
    ⟨λ a, ⟨1, rfl⟩, λ a b ⟨c, hc⟩, ⟨c, hc.symm⟩,
     λ a b c ⟨m, hm⟩ ⟨n, hn⟩, ⟨n*m*b.2,
       by rw [mul_comm, mul_assoc] at hm hn; simp only [submonoid.coe_mul] at *;
          rw [mul_assoc ↑n, mul_comm ↑m, ←mul_assoc _ a.1, mul_comm _ a.1, ←mul_assoc a.1,
              mul_comm a.1, mul_assoc ↑n, hm, ←mul_assoc ↑m, mul_comm ↑m, mul_comm _ ↑c.2,
              ←mul_assoc, ←mul_assoc, ←mul_assoc, mul_comm _ b.1, hn, mul_assoc ↑n, mul_assoc c.1,
              mul_comm c.1, mul_assoc, mul_assoc, ←mul_assoc]⟩⟩,
  r_mul := λ a b c d ⟨m, hm⟩ ⟨n, hn⟩,
    by { use (m*n),
         clear_aux_decl,
         dsimp only [submonoid.coe_mul, prod.fst, prod.snd] at *,
         rw [←mul_assoc _ ↑b.2, mul_assoc a.1, mul_comm c.1,mul_assoc a.1, mul_comm ↑m, ←mul_assoc,
             ←mul_assoc, mul_assoc ↑n, mul_assoc ↑n, ←mul_assoc (↑m*a.1), mul_assoc ↑m, hm,
             mul_comm _ c.1, mul_comm _ ↑d.2,←mul_assoc, ←mul_assoc, ←mul_assoc, mul_comm ↑d.2,
             mul_assoc ↑n, mul_comm ↑d.2, hn, mul_assoc,mul_assoc,mul_comm (d.1*↑c.2), mul_assoc ↑m,
             mul_assoc, ←mul_assoc ↑a.2, mul_comm _ d.1],
         simp only [mul_assoc] }}

def r : con (X × Y) := lattice.Inf {c | ∀ y : Y, c 1 (y, y)}

end submonoid

theorem r_eq_r' : Y.r = Y.r' :=
le_antisymm
  (lattice.Inf_le $ λ y, ⟨1, by norm_num⟩)
  (lattice.le_Inf $ λ b H, (Y.r'.le_def _).2 $ λ x y ⟨t, ht⟩, by
    {rw [(show x = (1*x.1, 1*x.2), by simp), (show y = (1*y.1, 1*y.2), by simp)],
     refine b.trans
       (show b _ (((t : X) * y.2) * x.1, (t * y.2) * x.2), from
         (b.mul (H (t * y.2)) (b.refl (x.1, x.2)))) _,
     rw [mul_assoc, mul_comm _ x.1, ht, mul_comm y.1,
         mul_assoc, mul_comm y.2, ←mul_assoc, ←mul_assoc],
     exact b.mul (b.symm (H (t*x.2))) (b.refl (y.1, y.2))})

variables (X)

def localization := Y.r.quotient

variables {X Y}

namespace localization

instance : monoid (localization X Y) := con.monoid Y.r

def mk : X → Y → localization X Y := λ x y, Y.r.mk' (x, y)

@[elab_as_eliminator]
theorem ind {p : localization X Y → Prop} (H : ∀ (y : X × Y), p (mk y.1 y.2))
  (x : localization X Y) : p x :=
by rcases x; convert H x; exact prod.mk.eta.symm

@[elab_as_eliminator]
theorem induction_on {p : localization X Y → Prop} (x : localization X Y)
  (H : ∀ (y : X × Y), p (mk y.1 y.2)) : p x := ind H x

section

variables {W : submonoid Z} {A : Type*} [comm_monoid A] {B : submonoid A}

@[elab_as_eliminator]
theorem induction_on₂ {p : localization X Y → localization Z W → Prop}
  (x : localization X Y) (z : localization Z W)
  (H : ∀ (a : X × Y) (b : Z × W), p (mk a.1 a.2) (mk b.1 b.2)) : p x z :=
induction_on x $ λ a, induction_on z $ λ b, H a b

@[elab_as_eliminator]
theorem induction_on₃ {p : localization X Y → localization Z W → localization A B → Prop}
    (x : localization X Y) (z : localization Z W) (a : localization A B)
    (H : ∀ (a : X × Y) (b : Z × W) (c : A × B), p (mk a.1 a.2) (mk b.1 b.2) (mk c.1 c.2)) :
  p x z a := induction_on₂ x z $ λ p q, induction_on a $ λ r, H p q r

lemma exists_rep (x : localization X Y) : ∃ y : X × Y, mk y.1 y.2 = x :=
induction_on x $ λ y, ⟨y, rfl⟩

end

protected lemma mul_comm : ∀ x y : localization X Y, x * y = y * x :=
λ x y, con.induction_on₂ x y (λ a b, by rw [con.coe_mul, con.coe_mul, mul_comm])

instance : comm_monoid (localization X Y) :=
by refine { mul_comm := localization.mul_comm, ..localization.monoid}

protected lemma eq {a₁ b₁ : X} {a₂ b₂ : Y} :
  mk a₁ a₂ = mk b₁ b₂ ↔ ∃ c:Y, (c:X) * (a₁ * b₂) = (c:X) * (b₁ * a₂) :=
<<<<<<< HEAD
⟨λ h, exists.elim (show Y.r' (a₁, a₂)(b₁, b₂), by rw [←r_eq_r', ←con.eq]; exact h) $
  λ w hw, exists.intro w hw,
λ ⟨w, hw⟩, show ↑(a₁, a₂) = ↑(b₁, b₂), by rw [con.eq, r_eq_r']; exact ⟨w, hw⟩⟩
=======
⟨λ h, exists.elim ((show Y.r' (a₁, a₂) (b₁, b₂), by rw [←r_eq_r' Y, ←con.eq]; convert h)) $
      λ w hw, exists.intro w hw, λ ⟨w, hw⟩, con.eq.2 $ by rw r_eq_r' Y; exact ⟨w, hw⟩⟩
>>>>>>> 3f7b26ab

variables (Y)

@[elab_as_eliminator, reducible]
def lift₁ {β : Type*} (f : X × Y → β) (H : ∀ (a b : X × Y), Y.r a b → f a = f b) :
  localization X Y → β := λ q, con.lift_on' q f H

@[elab_as_eliminator, reducible]
def lift₂ (W : submonoid Z) {β : Type*} (f : X × Y → Z × W → β)
  (H : ∀ (a : X × Y) (b : Z × W) (c : X × Y) (d : Z × W), Y.r a c → W.r b d → f a b = f c d) :
  localization X Y → localization Z W → β :=
λ q r, con.lift_on₂' q r (λ x y, f x y) (λ x y w z, H x y w z)

variables {Y}

lemma r_of_eq {a₁ b₁ : X} {a₂ b₂ : Y} (h : (a₂ : X) * b₁ = b₂ * a₁) :
  mk a₁ a₂ = mk b₁ b₂ :=
localization.eq.2 $ ⟨1, by rw [mul_comm b₁, h, mul_comm a₁]⟩

@[simp] lemma mk_self' (x : Y) : mk (x : X) x = 1 :=
localization.eq.2 ⟨1, by {dsimp, rw [mul_comm ↑x, ←Y.coe_one], refl}⟩

@[simp] lemma mk_self {x : X} (hx : x ∈ Y) : mk x ⟨x, hx⟩ = 1 :=
mk_self' ⟨x, hx⟩

@[simp] lemma mk_mul_mk (x y : X) (s t : Y) :
  mk x s * mk y t = mk (x * y) (s * t) := rfl

@[simp] lemma lift_mk {β : Type*} (f : (X × Y) → β)
  (H : ∀ a b, Y.r a b → f a = f b) {x : X} {y : Y} :
lift₁ Y f H (mk x y) = f (x, y):= rfl

def monoid_hom.of (Y : submonoid X) : X →* localization X Y :=
Y.r.mk'.comp ⟨λ x, (x,1), refl 1, λ x y, by simp only [prod.mk_mul_mk, one_mul]⟩

def to_units (Y : submonoid X) : Y →* units (localization X Y) :=
⟨λ y, ⟨mk y 1, mk 1 y, by simp, by simp⟩, rfl,
 λ x y, by ext; convert (monoid_hom.of Y).map_mul x y⟩

@[simp] lemma to_units_mk (y : Y) : (to_units Y y : localization X Y) = mk y 1 := rfl

@[simp] lemma mk_is_unit (y : Y) : is_unit (mk (y : X) (1:Y)) :=
is_unit_unit $ to_units Y y

@[simp] lemma mk_is_unit' (x : X) (hx : x ∈ Y) : is_unit (mk x (1 : Y)) :=
is_unit_unit $ to_units Y ⟨x, hx⟩

lemma to_units_inv {y : Y} : mk 1 y = ((to_units Y y)⁻¹ : _) := rfl

namespace monoid_hom

lemma of_eq_mk (x : X) : of Y x = mk x 1 := rfl

@[simp] lemma of_mul_mk (x y : X) (v : Y) :
  of Y x * mk y v = mk (x * y) v :=
by rw [of_eq_mk, mk_mul_mk, one_mul]

lemma mk_eq_mul_mk_one (x : X) (y : Y) :
  mk x y = of Y x * mk 1 y :=
by rw [of_mul_mk, mul_one]

@[simp] lemma mk_mul_cancel_left (x : X) (y : Y) :
  mk ((y : X) * x) y = of Y x :=
by rw [mk_eq_mul_mk_one, mul_comm ↑y, (of Y).map_mul, mul_assoc,
       ←mk_eq_mul_mk_one, mk_self', mul_one]

@[simp] lemma mk_mul_cancel_right (x : X) (y : Y) :
  mk (x * y) y = of Y x :=
by rw [mul_comm, mk_mul_cancel_left]

@[simp] lemma of_is_unit (y : Y) : is_unit (of Y y) :=
is_unit_unit $ to_units Y y

@[simp] lemma of_is_unit' (x : X) (hx : x ∈ Y) : is_unit (of Y x) :=
is_unit_unit $ to_units Y ⟨x, hx⟩

lemma to_units_map (g : localization X Y →* Z) (y : Y) :
g (to_units Y y) = g.units_map (to_units Y y) :=
by simp only [g.coe_units_map, to_units_mk]

lemma to_units_map_inv (g : localization X Y →* Z) (y : Y) :
g ((to_units Y y)⁻¹ : _) = ((g.units_map (to_units Y y))⁻¹ : _) :=
by rw [←g.coe_units_map, g.units_map.map_inv]

lemma mk_eq (x : X) (y : Y) :
  mk x y = of Y x * ((to_units Y y)⁻¹ : _) :=
by rw ←to_units_inv; simp only [of_eq_mk, mk_mul_mk, mul_one, one_mul]

variables (f : X →* Z) (f' : Y → units Z)

@[simp] lemma map_one_restrict (H : ∀ y : Y, f y = f' y) : f' 1 = 1 :=
by ext; rw ←H 1; simp only [units.coe_one, Y.coe_one, f.map_one]

@[simp] lemma map_mul_restrict (H : ∀ y : Y, f y = f' y) {x y : Y} : (f' x) * (f' y) = f' (x*y) :=
by ext; rw [units.coe_mul, ←H x, ←H y, ←H (x*y)]; simp only [f.map_mul, Y.coe_mul]

variables {f f'}

def aux_lift (H : ∀ y : Y, f y = f' y) : X × Y →* Z :=
{ to_fun := λ x, (f x.1)*((f' x.2)⁻¹ : units Z),
  map_one' := by rw [prod.snd_one, map_one_restrict f f' H, one_inv]; simp,
  map_mul' := λ a b, by
    {suffices : _ * _ * _ = _ * _ * _, by simpa,
     rw [←map_mul_restrict f f' H, mul_inv_rev, units.coe_mul, mul_assoc,
         ←mul_assoc (f b.1), mul_comm _ ↑(f' a.2)⁻¹],
     simp only [mul_assoc]}}

variables (f f')

def lift' (H : ∀ y : Y, f y = f' y) : localization X Y →* Z :=
Y.r.lift (aux_lift H) $ λ a b h, (con.ker_rel _).1 $
  (con.Inf_iff _ a b).1 h (con.ker (aux_lift H)) $ λ y, by
     erw [con.ker_rel, (aux_lift H).map_one, ←units.mul_right_inj (f' y),
          mul_assoc, units.inv_mul, ←H y]; simp

noncomputable def lift (H : ∀ y : Y, is_unit (f y)) : localization X Y →* Z :=
lift' f (λ y, classical.some $ H y)
  (λ y, by rw [← classical.some_spec (H y)]; refl)

variables {f f'}

@[simp] lemma lift'_mk (H : ∀ y : Y, f y = f' y) (x : X) (y : Y) :
  lift' f f' H (mk x y) = f x * ↑(f' y)⁻¹ := rfl

@[simp] lemma lift_mk (H : ∀ y : Y, is_unit (f y)) (x : X) (y : Y) :
  lift f H (mk x y) = f x * ((classical.some (H y))⁻¹ : _) := rfl

@[simp] lemma lift'_of (H : ∀ y : Y, f y = f' y) (x : X) :
  lift' f f' H (of Y x) = f x :=
by rw [of_eq_mk, lift'_mk H x 1]; simp [map_one_restrict f f' H]

@[simp] lemma lift_of (H : ∀ y : Y, is_unit (f y)) (x : X) :
  lift f H (of Y x) = f x := lift'_of _ _

lemma lift'_comp_of (H : ∀ y : Y, f y = f' y)  :
  (lift' f f' H).comp (of Y) = f := monoid_hom.ext _ _ $ funext $ λ a, lift'_of H a

@[simp] lemma lift_comp_of (h : ∀ y : Y, is_unit (f y)) :
  (lift f h).comp (of Y) = f := lift'_comp_of _

@[simp] lemma lift'_apply_of (g : localization X Y →* Z) (H : ∀ y : Y, g.comp (of Y) y = f' y) :
  lift' (g.comp (of Y)) f' H = g :=
begin
  ext x,
  apply induction_on x,
  intros,
  rw [lift'_mk, ←units.mul_right_inj (f' y.2), mul_assoc,
      units.inv_mul, ←H y.2, mul_one, mk_eq_mul_mk_one],
  simp [of_eq_mk, (g.map_mul _ _).symm, mk_mul_mk],
end

@[simp] lemma lift_apply_of (g : localization X Y →* Z) :
  lift (g.comp (of Y)) (λ y, is_unit_unit (g.units_map (to_units Y y))) = g :=
by rw [lift, lift'_apply_of]

protected lemma funext (f g : localization X Y →* Z)
  (h : ∀ a : X, f.comp (of Y) a = g.comp (of Y) a) : f = g :=
begin
  rw [← lift_apply_of f, ← lift_apply_of g],
  congr' 1,
  ext,
  convert h x,
end

variables {W : submonoid Z}

variables (f)

def map (hf : ∀ y : Y, f y ∈ W) : localization X Y →* localization Z W :=
lift' ((of W).comp f) ((to_units W).comp ((f.comp Y.subtype).subtype_mk W hf)) $ λ y, rfl

variables {f}

@[simp] lemma map_of (hf : ∀ y : Y, f y ∈ W) (x : X) :
  map f hf (of Y x) = of W (f x) := lift'_of _ _

@[simp] lemma map_comp_of (hf : ∀ y : Y, f y ∈ W) :
  (map f hf).comp (of Y) = (of W).comp f := lift'_comp_of _

@[simp] lemma map_mk (hf : ∀ y : Y, f y ∈ W) (x : X) (y : Y) :
  map f hf (mk x y) = of W (f x) * ((to_units W ⟨(f y), hf y⟩)⁻¹ : _) := lift'_mk _ _ _

@[simp] lemma map_id : map (monoid_hom.id X) (λ y, y.2) = monoid_hom.id (localization X Y) :=
monoid_hom.funext _ _ $ map_of _

lemma map_comp_map {A : Type*} [comm_monoid A] {V : submonoid A} (g : Z →* A)
  (hf : ∀ y : Y, f y ∈ W) (hg : ∀ w : W, g w ∈ V) :
  (map g hg).comp (map f hf) = map (g.comp f) (λ y, hg ⟨f y, (hf y)⟩) :=
monoid_hom.funext _ _ $ λ x, by simp only [monoid_hom.comp_apply, map_of]

lemma map_map {A : Type*} [comm_monoid A] {V : submonoid A} (g : Z →* A)
  (hf : ∀ y : Y, f y ∈ W) (hg : ∀ w : W, g w ∈ V) (x : localization X Y) :
  map g hg (map f hf x) = map (g.comp f) (λ y : Y, hg (⟨f y, (hf y)⟩ : W)) x :=
by rw ←(map_comp_map g hf hg); refl

variables (f)

lemma map_ext (g : X →* Z) (hf : ∀ y : Y, f y ∈ W) (hg : ∀ y : Y, g y ∈ W) (h : f = g)
  (x : localization X Y) : map f hf x = map g hg x :=
induction_on x $ λ a, by {rw [map_mk, ←to_units_inv], congr; rw h; refl}

end monoid_hom

namespace mul_equiv
open mul_equiv
variables {X Y} (f : X →* Z) {W : submonoid Z}

def localization.equiv_of_equiv (h : X ≃* Z) (H : h.to_monoid_hom.map Y = W) :
  localization X Y ≃* localization Z W :=
{ to_fun := @localization.monoid_hom.map _ _ Y _ _ h.to_monoid_hom W $
    by {intro y, rw [←H, ←submonoid.mem_coe], change _ ∈ (h '' Y), exact ⟨(y: X), y.2, rfl⟩},
  inv_fun := @localization.monoid_hom.map _ _ W _ _ h.symm.to_monoid_hom Y $
    by {intro w,
        rcases (show (w : Z) ∈ h.to_monoid_hom.map Y, by {rw H, apply w.2}) with ⟨y, hym, hy⟩,
        rw [hy.symm, to_monoid_hom_symm_apply, to_monoid_hom_apply, symm_apply_apply],
        exact (submonoid.mem_coe Y).1 hym},
  left_inv := λ x, by {erw [monoid_hom.map_map,
    monoid_hom.map_ext (h.symm.to_monoid_hom.comp h.to_monoid_hom) (monoid_hom.id X)
    (λ (y : Y), show _ ∈ Y, by {convert (submonoid.mem_coe _).1 y.2, simp, refl})
    (λ (y : Y), show (y : X) ∈ Y, from y.2) (by simp) x, monoid_hom.map_id], refl},
  right_inv := λ x, by {erw [monoid_hom.map_map,
    monoid_hom.map_ext (h.to_monoid_hom.comp h.symm.to_monoid_hom) (monoid_hom.id Z)
    (λ (w : W), show _ ∈ W, by {convert (submonoid.mem_coe _).1 w.2, simp, refl})
    (λ (w : W), show (w : Z) ∈ W, from w.2) (by simp) x, monoid_hom.map_id], refl },
  map_mul' := monoid_hom.map_mul _}

variables (f)

def char_pred' (f' : Y → units Z) (hf : ∀ y:Y, f y = f' y) :=
function.surjective (monoid_hom.lift' f f' hf) ∧ con.ker f = Y.r.prod_fst

def char_pred (H : ∀ y : Y, is_unit (f y)) :=
function.surjective (monoid_hom.lift f H) ∧ con.ker f = Y.r.prod_fst

lemma char_pred_of_equiv (H : ∀ y : Y, is_unit (f y)) (h : (localization X Y) ≃* Z)
  (hf : monoid_hom.lift f H = h.to_monoid_hom) : char_pred f H :=
⟨λ x, let ⟨p, hp⟩ := h.to_equiv.surjective x in ⟨p, by {rw [←hp, hf], refl}⟩,
(r_eq_r' Y).symm ▸
(con.ext $ λ x y, ⟨λ h', let ⟨c, hc⟩ := localization.eq.1 (h.to_equiv.injective $
  show h.to_monoid_hom (monoid_hom.of Y x) = h.to_monoid_hom (monoid_hom.of Y y), by
    rwa [←hf, monoid_hom.lift_of, monoid_hom.lift_of]) in ⟨c, hc⟩,
λ ⟨w, hw⟩, let ⟨v, hv⟩ := H w in show f x = f y, by
rw [←one_mul (f x), ←one_mul (f y), ←units.inv_mul v, ←hv, mul_assoc, mul_assoc, ←f.map_mul,
    ←f.map_mul, show (↑w * x = ↑w * y), by simp only [*, mul_one, Y.coe_one] at *]⟩)⟩

noncomputable def equiv_of_char_pred' (f' : Y → units Z) (hf : ∀ y:Y, f y = f' y)
  (Hp : char_pred' f f' hf) : (localization X Y) ≃* Z :=
{ map_mul' := (monoid_hom.lift' f f' hf).map_mul,
  ..@equiv.of_bijective _ _ (monoid_hom.lift' f f' hf) $ and.intro
begin
  intros x y,
  apply induction_on₂ x y,
  intros a b h,
  rw [monoid_hom.lift'_mk, monoid_hom.lift'_mk] at h,
  have : f (a.1*b.2) = f (b.1*a.2), by sorry, sorry,
   /- rw [f.map_mul, f.map_mul, hf b.2, hf a.2, ←mul_one (f a.1), ←units.inv_mul (f' a.2), ←mul_assoc,
        ←h, mul_assoc, mul_comm ↑(f' a.2), mul_assoc, ←mul_assoc _ ↑(f' b.2), units.inv_mul, one_mul],
  cases (show Y.r'.prod_fst _ _, by rw [←r_eq_r' Y, ←Hp.2]; exact this) with c hc,
  rw localization.eq, exact ⟨c, by simpa using hc.symm⟩,-/
end
Hp.1}

noncomputable def equiv_of_char_pred (H : ∀ y : Y, is_unit (f y)) (Hp : char_pred f H) :
  (localization X Y) ≃* Z :=
equiv_of_char_pred' f (λ y, classical.some $ H y)
  (λ y, by rw [← classical.some_spec (H y)]; refl) Hp

end mul_equiv

section away

variables {X Y}

@[reducible] def away (x : X) := localization X (submonoid.powers x)
@[simp] def away.inv_self (x : X) : away x := mk 1 ⟨x, 1, pow_one x⟩

variables (f : X →* Z)

@[elab_with_expected_type]
noncomputable def away.monoid_hom.lift {x : X} (hfx : is_unit (f x)) : away x →* Z :=
monoid_hom.lift' f (λ s, classical.some hfx ^ classical.some s.2) $ λ s,
by rw [units.coe_pow, ← classical.some_spec hfx,
       ← f.map_pow, classical.some_spec s.2]; refl

variables {f}

@[simp] lemma away.monoid_hom.lift_of {x : X} (hfx : is_unit (f x)) (a : X) :
  away.monoid_hom.lift f hfx (monoid_hom.of (submonoid.powers x) a) = f a :=
monoid_hom.lift'_of _ _

@[simp] lemma away.monoid_hom.lift_coe {x : X} (hfx : is_unit (f x)) (a : X) :
  away.monoid_hom.lift f hfx (monoid_hom.of (submonoid.powers x) a) = f a :=
monoid_hom.lift'_of _ _

@[simp] lemma away.monoid_hom.lift_comp_of {x : X} (hfx : is_unit (f x)) :
  (away.monoid_hom.lift f hfx).comp (monoid_hom.of (submonoid.powers x)) = f :=
monoid_hom.lift'_comp_of _

noncomputable def monoid_hom.away_to_away_right (x y : X) : away x →* away (x * y) :=
away.monoid_hom.lift (monoid_hom.of (submonoid.powers (x*y))) $
is_unit_of_mul_one _ (((monoid_hom.of _).1 y) * away.inv_self (x * y)) $ by unfold_coes;
  rw [away.inv_self, ←mul_assoc, ←monoid_hom.map_mul',
      ←mk_self (show (x*y) ∈ submonoid.powers (x*y), from ⟨1, pow_one _⟩),
      monoid_hom.mk_eq_mul_mk_one (x*y) _]; refl

end away

end localization<|MERGE_RESOLUTION|>--- conflicted
+++ resolved
@@ -98,14 +98,9 @@
 
 protected lemma eq {a₁ b₁ : X} {a₂ b₂ : Y} :
   mk a₁ a₂ = mk b₁ b₂ ↔ ∃ c:Y, (c:X) * (a₁ * b₂) = (c:X) * (b₁ * a₂) :=
-<<<<<<< HEAD
 ⟨λ h, exists.elim (show Y.r' (a₁, a₂)(b₁, b₂), by rw [←r_eq_r', ←con.eq]; exact h) $
   λ w hw, exists.intro w hw,
 λ ⟨w, hw⟩, show ↑(a₁, a₂) = ↑(b₁, b₂), by rw [con.eq, r_eq_r']; exact ⟨w, hw⟩⟩
-=======
-⟨λ h, exists.elim ((show Y.r' (a₁, a₂) (b₁, b₂), by rw [←r_eq_r' Y, ←con.eq]; convert h)) $
-      λ w hw, exists.intro w hw, λ ⟨w, hw⟩, con.eq.2 $ by rw r_eq_r' Y; exact ⟨w, hw⟩⟩
->>>>>>> 3f7b26ab
 
 variables (Y)
 
