/-
Copyright (c) 2017 Johannes Hölzl. All rights reserved.
Released under Apache 2.0 license as described in the file LICENSE.
Authors: Johannes Hölzl, Johan Commelin, Mario Carneiro, Shing Tak Lam
-/
import data.polynomial
import data.equiv.ring
import data.equiv.fin
import tactic.omega

/-!
# Multivariate polynomials

This file defines polynomial rings over a base ring (or even semiring),
with variables from a general type `σ` (which could be infinite).

## Important definitions

Let `R` be a commutative ring (or a semiring) and let `σ` be an arbitrary
type. This file creates the type `mv_polynomial σ R`, which mathematicians
might denote `R[X_i : i ∈ σ]`. It is the type of multivariate
(a.k.a. multivariable) polynomials, with variables
corresponding to the terms in `σ`, and coefficients in `R`.

### Notation

In the definitions below, we use the following notation:

+ `σ : Type*` (indexing the variables)

+ `R : Type*` `[comm_semiring R]` (the coefficients)

+ `s : σ →₀ ℕ`, a function from `σ` to `ℕ` which is zero away from a finite set.
This will give rise to a monomial in `mv_polynomial σ R` which mathematicians might call `X^s`

+ `a : R`

+ `i : σ`, with corresponding monomial `X i`, often denoted `X_i` by mathematicians

+ `p : mv_polynomial σ R`

### Definitions

* `mv_polynomial σ R` : the type of polynomials with variables of type `σ` and coefficients
  in the commutative semiring `R`

* `monomial s a` : the monomial which mathematically would be denoted `a * X^s`

* `C a` : the constant polynomial with value `a`

* `X i` : the degree one monomial corresponding to i; mathematically this might be denoted `Xᵢ`.

* `coeff s p` : the coefficient of `s` in `p`.

* `eval₂ (f : R → S) (g : σ → S) p` : given a semiring homomorphism from `R` to another
  semiring `S`, and a map `σ → S`, evaluates `p` at this valuation, returning a term of type `S`.
  Note that `eval₂` can be made using `eval` and `map` (see below), and it has been suggested
  that sticking to `eval` and `map` might make the code less brittle.

* `eval (g : σ → R) p` : given a map `σ → R`, evaluates `p` at this valuation,
  returning a term of type `R`

* `map (f : R → S) p` : returns the multivariate polynomial obtained from `p` by the change of
  coefficient semiring corresponding to `f`

* `degrees p` : the multiset of variables representing the union of the multisets corresponding
  to each non-zero monomial in `p`. For example if `7 ≠ 0` in `R` and `p = x²y+7y³` then
  `degrees p = {x, x, y, y, y}`

* `vars p` : the finset of variables occurring in `p`. For example if `p = x⁴y+yz` then
  `vars p = {x, y, z}`

* `degree_of n p : ℕ` -- the total degree of `p` with respect to the variable `n`. For example
  if `p = x⁴y+yz` then `degree_of y p = 1`.

* `total_degree p : ℕ` -- the max of the sizes of the multisets `s` whose monomials `X^s` occur
  in `p`. For example if `p = x⁴y+yz` then `total_degree p = 5`.

* `pderivative i p` : the partial derivative of `p` with respect to `i`.

## Implementation notes

Recall that if `Y` has a zero, then `X →₀ Y` is the type of functions from `X` to `Y` with finite
support, i.e. such that only finitely many elements of `X` get sent to non-zero terms in `Y`.
The definition of `mv_polynomial σ α` is `(σ →₀ ℕ) →₀ α` ; here `σ →₀ ℕ` denotes the space of all
monomials in the variables, and the function to `α` sends a monomial to its coefficient in
the polynomial being represented.

## Tags

polynomial, multivariate polynomial, multivariable polynomial
-/

noncomputable theory
local attribute [instance, priority 100] classical.prop_decidable

open set function finsupp add_monoid_algebra

universes u v w x
variables {α : Type u} {β : Type v} {γ : Type w} {δ : Type x}

/-- Multivariate polynomial, where `σ` is the index set of the variables and
  `α` is the coefficient ring -/
def mv_polynomial (σ : Type*) (α : Type*) [comm_semiring α] := add_monoid_algebra α (σ →₀ ℕ)

namespace mv_polynomial
variables {σ : Type*} {a a' a₁ a₂ : α} {e : ℕ} {n m : σ} {s : σ →₀ ℕ}

section comm_semiring
variables [comm_semiring α] {p q : mv_polynomial σ α}

instance decidable_eq_mv_polynomial [decidable_eq σ] [decidable_eq α] :
  decidable_eq (mv_polynomial σ α) := finsupp.decidable_eq
instance : comm_semiring (mv_polynomial σ α) := add_monoid_algebra.comm_semiring
instance : inhabited (mv_polynomial σ α) := ⟨0⟩

/-- the coercion turning an `mv_polynomial` into the function which reports the coefficient of a given monomial -/
def coeff_coe_to_fun : has_coe_to_fun (mv_polynomial σ α) :=
finsupp.has_coe_to_fun

local attribute [instance] coeff_coe_to_fun

/-- `monomial s a` is the monomial `a * X^s` -/
def monomial (s : σ →₀ ℕ) (a : α) : mv_polynomial σ α := single s a

/-- `C a` is the constant polynomial with value `a` -/
def C (a : α) : mv_polynomial σ α := monomial 0 a

/-- `X n` is the degree `1` monomial `1*n` -/
def X (n : σ) : mv_polynomial σ α := monomial (single n 1) 1

@[simp] lemma C_0 : C 0 = (0 : mv_polynomial σ α) := by simp [C, monomial]; refl

@[simp] lemma C_1 : C 1 = (1 : mv_polynomial σ α) := rfl

lemma C_mul_monomial : C a * monomial s a' = monomial s (a * a') :=
by simp [C, monomial, single_mul_single]

@[simp] lemma C_add : (C (a + a') : mv_polynomial σ α) = C a + C a' := single_add

@[simp] lemma C_mul : (C (a * a') : mv_polynomial σ α) = C a * C a' := C_mul_monomial.symm

@[simp] lemma C_pow (a : α) (n : ℕ) : (C (a^n) : mv_polynomial σ α) = (C a)^n :=
by induction n; simp [pow_succ, *]

instance : is_semiring_hom (C : α → mv_polynomial σ α) :=
{ map_zero := C_0,
  map_one := C_1,
  map_add := λ a a', C_add,
  map_mul := λ a a', C_mul }

lemma C_eq_coe_nat (n : ℕ) : (C ↑n : mv_polynomial σ α) = n :=
by induction n; simp [nat.succ_eq_add_one, *]

lemma X_pow_eq_single : X n ^ e = monomial (single n e) (1 : α) :=
begin
  induction e,
  { simp [X], refl },
  { simp [pow_succ, e_ih],
    simp [X, monomial, single_mul_single, nat.succ_eq_add_one, add_comm] }
end

lemma monomial_add_single : monomial (s + single n e) a = (monomial s a * X n ^ e) :=
by rw [X_pow_eq_single, monomial, monomial, monomial, single_mul_single]; simp

lemma monomial_single_add : monomial (single n e + s) a = (X n ^ e * monomial s a) :=
by rw [X_pow_eq_single, monomial, monomial, monomial, single_mul_single]; simp

lemma single_eq_C_mul_X {s : σ} {a : α} {n : ℕ} :
  monomial (single s n) a = C a * (X s)^n :=
by rw [← zero_add (single s n), monomial_add_single, C]

@[simp] lemma monomial_add {s : σ →₀ ℕ} {a b : α} :
  monomial s a + monomial s b = monomial s (a + b) :=
by simp [monomial]

@[simp] lemma monomial_mul {s s' : σ →₀ ℕ} {a b : α} :
  monomial s a * monomial s' b = monomial (s + s') (a * b) :=
by rw [monomial, monomial, monomial, add_monoid_algebra.single_mul_single]

@[simp] lemma monomial_zero {s : σ →₀ ℕ}: monomial s (0 : α) = 0 :=
by rw [monomial, single_zero]; refl

@[simp] lemma sum_monomial  {A : Type*} [add_comm_monoid A]
  {u : σ →₀ ℕ} {r : α} {b : (σ →₀ ℕ) → α → A} (w : b u 0 = 0) :
  sum (monomial u r) b = b u r :=
sum_single_index w

lemma monomial_eq : monomial s a = C a * (s.prod $ λn e, X n ^ e : mv_polynomial σ α) :=
begin
  apply @finsupp.induction σ ℕ _ _ s,
  { simp only [C, prod_zero_index]; exact (mul_one _).symm },
  { assume n e s hns he ih,
    rw [monomial_single_add, ih, prod_add_index, prod_single_index, mul_left_comm],
    { simp only [pow_zero], },
    { intro a, simp only [pow_zero], },
    { intros, rw pow_add, }, }
end

@[recursor 5]
lemma induction_on {M : mv_polynomial σ α → Prop} (p : mv_polynomial σ α)
  (h_C : ∀a, M (C a)) (h_add : ∀p q, M p → M q → M (p + q)) (h_X : ∀p n, M p → M (p * X n)) :
  M p :=
have ∀s a, M (monomial s a),
begin
  assume s a,
  apply @finsupp.induction σ ℕ _ _ s,
  { show M (monomial 0 a), from h_C a, },
  { assume n e p hpn he ih,
    have : ∀e:ℕ, M (monomial p a * X n ^ e),
    { intro e,
      induction e,
      { simp [ih] },
      { simp [ih, pow_succ', (mul_assoc _ _ _).symm, h_X, e_ih] } },
    simp [add_comm, monomial_add_single, this] }
end,
finsupp.induction p
  (by have : M (C 0) := h_C 0; rwa [C_0] at this)
  (assume s a p hsp ha hp, h_add _ _ (this s a) hp)

theorem induction_on' {P : mv_polynomial σ α → Prop} (p : mv_polynomial σ α)
    (h1 : ∀ (u : σ →₀ ℕ) (a : α), P (monomial u a))
    (h2 : ∀ (p q : mv_polynomial σ α), P p → P q → P (p + q)) : P p :=
finsupp.induction p (suffices P (monomial 0 0), by rwa monomial_zero at this,
                     show P (monomial 0 0), from h1 0 0)
                    (λ a b f ha hb hPf, h2 _ _ (h1 _ _) hPf)


lemma hom_eq_hom [semiring γ]
  (f g : mv_polynomial σ α → γ) (hf : is_semiring_hom f) (hg : is_semiring_hom g)
  (hC : ∀a:α, f (C a) = g (C a)) (hX : ∀n:σ, f (X n) = g (X n)) (p : mv_polynomial σ α) :
  f p = g p :=
mv_polynomial.induction_on p hC
  begin assume p q hp hq, rw [is_semiring_hom.map_add f, is_semiring_hom.map_add g, hp, hq] end
  begin assume p n hp, rw [is_semiring_hom.map_mul f, is_semiring_hom.map_mul g, hp, hX] end

lemma is_id (f : mv_polynomial σ α → mv_polynomial σ α) (hf : is_semiring_hom f)
  (hC : ∀a:α, f (C a) = (C a)) (hX : ∀n:σ, f (X n) = (X n)) (p : mv_polynomial σ α) :
  f p = p :=
hom_eq_hom f id hf is_semiring_hom.id hC hX p

section coeff

section
-- While setting up `coeff`, we make `mv_polynomial` reducible so we can treat it as a function.
local attribute [reducible] mv_polynomial

/-- The coefficient of the monomial `m` in the multi-variable polynomial `p`. -/
def coeff (m : σ →₀ ℕ) (p : mv_polynomial σ α) : α := p m
end

lemma ext (p q : mv_polynomial σ α) :
  (∀ m, coeff m p = coeff m q) → p = q := ext

lemma ext_iff (p q : mv_polynomial σ α) :
  (∀ m, coeff m p = coeff m q) ↔ p = q :=
⟨ext p q, λ h m, by rw h⟩

@[simp] lemma coeff_add (m : σ →₀ ℕ) (p q : mv_polynomial σ α) :
  coeff m (p + q) = coeff m p + coeff m q := add_apply

@[simp] lemma coeff_zero (m : σ →₀ ℕ) :
  coeff m (0 : mv_polynomial σ α) = 0 := rfl

@[simp] lemma coeff_zero_X (i : σ) : coeff 0 (X i : mv_polynomial σ α) = 0 :=
single_eq_of_ne (λ h, by cases single_eq_zero.1 h)

instance coeff.is_add_monoid_hom (m : σ →₀ ℕ) :
  is_add_monoid_hom (coeff m : mv_polynomial σ α → α) :=
{ map_add := coeff_add m,
  map_zero := coeff_zero m }

lemma coeff_sum {X : Type*} (s : finset X) (f : X → mv_polynomial σ α) (m : σ →₀ ℕ) :
  coeff m (s.sum f) = s.sum (λ x, coeff m (f x)) :=
(s.sum_hom _).symm

lemma monic_monomial_eq (m) : monomial m (1:α) = (m.prod $ λn e, X n ^ e : mv_polynomial σ α) :=
by simp [monomial_eq]

@[simp] lemma coeff_monomial (m n) (a) :
  coeff m (monomial n a : mv_polynomial σ α) = if n = m then a else 0 :=
by convert single_apply

@[simp] lemma coeff_C (m) (a) :
  coeff m (C a : mv_polynomial σ α) = if 0 = m then a else 0 :=
by convert single_apply

lemma coeff_X_pow (i : σ) (m) (k : ℕ) :
  coeff m (X i ^ k : mv_polynomial σ α) = if single i k = m then 1 else 0 :=
begin
  have := coeff_monomial m (finsupp.single i k) (1:α),
  rwa [@monomial_eq _ _ (1:α) (finsupp.single i k) _,
    C_1, one_mul, finsupp.prod_single_index] at this,
  exact pow_zero _
end

lemma coeff_X' (i : σ) (m) :
  coeff m (X i : mv_polynomial σ α) = if single i 1 = m then 1 else 0 :=
by rw [← coeff_X_pow, pow_one]

@[simp] lemma coeff_X (i : σ) :
  coeff (single i 1) (X i : mv_polynomial σ α) = 1 :=
by rw [coeff_X', if_pos rfl]

@[simp] lemma coeff_C_mul (m) (a : α) (p : mv_polynomial σ α) : coeff m (C a * p) = a * coeff m p :=
begin
  rw [mul_def, C, monomial],
  rw sum_single_index,
  { simp only [zero_add],
    convert sum_apply,
    simp only [single_apply, finsupp.sum],
    rw finset.sum_eq_single m,
    { rw if_pos rfl, refl },
    { intros m' hm' H, apply if_neg, exact H },
    { intros hm, rw if_pos rfl, rw not_mem_support_iff at hm, simp [hm] } },
  simp only [zero_mul, single_zero, zero_add],
  exact sum_zero, -- TODO doesn't work if we put this inside the simp
end

lemma coeff_mul (p q : mv_polynomial σ α) (n : σ →₀ ℕ) :
  coeff n (p * q) = finset.sum (antidiagonal n).support (λ x, coeff x.1 p * coeff x.2 q) :=
begin
  rw mul_def,
  have := @finset.sum_sigma (σ →₀ ℕ) α _ _ p.support (λ _, q.support)
    (λ x, if (x.1 + x.2 = n) then coeff x.1 p * coeff x.2 q else 0),
  convert this.symm using 1; clear this,
  { rw [coeff],
    repeat {rw sum_apply, apply finset.sum_congr rfl, intros, dsimp only},
    convert single_apply },
  { have : (antidiagonal n).support.filter (λ x, x.1 ∈ p.support ∧ x.2 ∈ q.support) ⊆
           (antidiagonal n).support := finset.filter_subset _,
    rw [← finset.sum_sdiff this, finset.sum_eq_zero, zero_add], swap,
    { intros x hx,
      rw [finset.mem_sdiff, not_iff_not_of_iff (finset.mem_filter),
          not_and, not_and, not_mem_support_iff] at hx,
      by_cases H : x.1 ∈ p.support,
      { rw [coeff, coeff, hx.2 hx.1 H, mul_zero] },
      { rw not_mem_support_iff at H, rw [coeff, H, zero_mul] } },
    symmetry,
    rw [← finset.sum_sdiff (finset.filter_subset _), finset.sum_eq_zero, zero_add], swap,
    { intros x hx,
      rw [finset.mem_sdiff, not_iff_not_of_iff (finset.mem_filter), not_and] at hx,
      rw if_neg,
      exact hx.2 hx.1 },
    { apply finset.sum_bij, swap 5,
      { intros x hx, exact (x.1, x.2) },
      { intros x hx, rw [finset.mem_filter, finset.mem_sigma] at hx,
        simpa [finset.mem_filter, mem_antidiagonal_support] using hx.symm },
      { intros x hx, rw finset.mem_filter at hx, rw if_pos hx.2 },
      { rintros ⟨i,j⟩ ⟨k,l⟩ hij hkl, simpa using and.intro },
      { rintros ⟨i,j⟩ hij, refine ⟨⟨i,j⟩, _, _⟩, { apply_instance },
        { rw [finset.mem_filter, mem_antidiagonal_support] at hij,
          simpa [finset.mem_filter, finset.mem_sigma] using hij.symm },
        { refl } } },
    all_goals { apply_instance } }
end

@[simp] lemma coeff_mul_X (m) (s : σ) (p : mv_polynomial σ α) :
  coeff (m + single s 1) (p * X s) = coeff m p :=
begin
  have : (m, single s 1) ∈ (m + single s 1).antidiagonal.support := mem_antidiagonal_support.2 rfl,
  rw [coeff_mul, ← finset.insert_erase this, finset.sum_insert (finset.not_mem_erase _ _),
      finset.sum_eq_zero, add_zero, coeff_X, mul_one],
  rintros ⟨i,j⟩ hij,
  rw [finset.mem_erase, mem_antidiagonal_support] at hij,
  by_cases H : single s 1 = j,
  { subst j, simpa using hij },
  { rw [coeff_X', if_neg H, mul_zero] },
end

lemma coeff_mul_X' (m) (s : σ) (p : mv_polynomial σ α) :
  coeff m (p * X s) = if s ∈ m.support then coeff (m - single s 1) p else 0 :=
begin
  split_ifs with h h,
  { conv_rhs {rw ← coeff_mul_X _ s},
    congr' 1, ext t,
    by_cases hj : s = t,
    { subst t, simp only [nat_sub_apply, add_apply, single_eq_same],
      refine (nat.sub_add_cancel $ nat.pos_of_ne_zero _).symm, rwa mem_support_iff at h },
    { simp [single_eq_of_ne hj] } },
  { delta coeff, rw ← not_mem_support_iff, intro hm, apply h,
    have H := support_mul _ _ hm, simp only [finset.mem_bind] at H,
    rcases H with ⟨j, hj, i', hi', H⟩,
    delta X monomial at hi', rw mem_support_single at hi', cases hi', subst i',
    erw finset.mem_singleton at H, subst m,
    rw [mem_support_iff, add_apply, single_apply, if_pos rfl],
    intro H, rw [_root_.add_eq_zero_iff] at H, exact one_ne_zero H.2 }
end

end coeff

section as_sum

@[simp]
lemma support_sum_monomial_coeff (p : mv_polynomial σ α) : p.support.sum (λ v, monomial v (coeff v p)) = p :=
finsupp.sum_single p

lemma as_sum (p : mv_polynomial σ α) : p = p.support.sum (λ v, monomial v (coeff v p)) :=
(support_sum_monomial_coeff p).symm

end as_sum

section eval₂
variables [comm_semiring β]
variables (f : α → β) (g : σ → β)

/-- Evaluate a polynomial `p` given a valuation `g` of all the variables
  and a ring hom `f` from the scalar ring to the target -/
def eval₂ (p : mv_polynomial σ α) : β :=
p.sum (λs a, f a * s.prod (λn e, g n ^ e))

@[simp] lemma eval₂_zero : (0 : mv_polynomial σ α).eval₂ f g = 0 :=
finsupp.sum_zero_index

section
variables [is_semiring_hom f]

@[simp] lemma eval₂_add : (p + q).eval₂ f g = p.eval₂ f g + q.eval₂ f g :=
finsupp.sum_add_index
  (by simp [is_semiring_hom.map_zero f])
  (by simp [add_mul, is_semiring_hom.map_add f])

@[simp] lemma eval₂_monomial : (monomial s a).eval₂ f g = f a * s.prod (λn e, g n ^ e) :=
finsupp.sum_single_index (by simp [is_semiring_hom.map_zero f])

@[simp] lemma eval₂_C (a) : (C a).eval₂ f g = f a :=
by simp [eval₂_monomial, C, prod_zero_index]

@[simp] lemma eval₂_one : (1 : mv_polynomial σ α).eval₂ f g = 1 :=
(eval₂_C _ _ _).trans (is_semiring_hom.map_one f)

@[simp] lemma eval₂_X (n) : (X n).eval₂ f g = g n :=
by simp [eval₂_monomial,
  is_semiring_hom.map_one f, X, prod_single_index, pow_one]

lemma eval₂_mul_monomial :
  ∀{s a}, (p * monomial s a).eval₂ f g = p.eval₂ f g * f a * s.prod (λn e, g n ^ e) :=
begin
  apply mv_polynomial.induction_on p,
  { assume a' s a,
    simp [C_mul_monomial, eval₂_monomial, is_semiring_hom.map_mul f] },
  { assume p q ih_p ih_q, simp [add_mul, eval₂_add, ih_p, ih_q] },
  { assume p n ih s a,
    from calc (p * X n * monomial s a).eval₂ f g = (p * monomial (single n 1 + s) a).eval₂ f g :
        by simp [monomial_single_add, -add_comm, pow_one, mul_assoc]
      ... = (p * monomial (single n 1) 1).eval₂ f g * f a * s.prod (λn e, g n ^ e) :
        by simp [ih, prod_single_index, prod_add_index, pow_one, pow_add, mul_assoc, mul_left_comm,
          is_semiring_hom.map_one f, -add_comm] }
end

@[simp] lemma eval₂_mul : ∀{p}, (p * q).eval₂ f g = p.eval₂ f g * q.eval₂ f g :=
begin
  apply mv_polynomial.induction_on q,
  { simp [C, eval₂_monomial, eval₂_mul_monomial, prod_zero_index] },
  { simp [mul_add, eval₂_add] {contextual := tt} },
  { simp [X, eval₂_monomial, eval₂_mul_monomial, (mul_assoc _ _ _).symm] { contextual := tt} }
end

@[simp] lemma eval₂_pow {p:mv_polynomial σ α} : ∀{n:ℕ}, (p ^ n).eval₂ f g = (p.eval₂ f g)^n
| 0       := eval₂_one _ _
| (n + 1) := by rw [pow_add, pow_one, pow_add, pow_one, eval₂_mul, eval₂_pow]

instance eval₂.is_semiring_hom : is_semiring_hom (eval₂ f g) :=
{ map_zero := eval₂_zero _ _,
  map_one := eval₂_one _ _,
  map_add := λ p q, eval₂_add _ _,
  map_mul := λ p q, eval₂_mul _ _ }

/-- `mv_polynomial.eval₂` as a `ring_hom`. -/
def eval₂_hom (f : α →+* β) (g : σ → β) : mv_polynomial σ α →+* β := ring_hom.of (eval₂ f g)

@[simp] lemma coe_eval₂_hom (f : α →+* β) (g : σ → β) : ⇑(eval₂_hom f g) = eval₂ f g := rfl

end

section
local attribute [instance, priority 10] is_semiring_hom.comp
lemma eval₂_comp_left {γ} [comm_semiring γ]
  (k : β → γ) [is_semiring_hom k]
  (f : α → β) [is_semiring_hom f] (g : σ → β)
  (p) : k (eval₂ f g p) = eval₂ (k ∘ f) (k ∘ g) p :=
by apply mv_polynomial.induction_on p; simp [
  eval₂_add, is_semiring_hom.map_add k,
  eval₂_mul, is_semiring_hom.map_mul k] {contextual := tt}
end

@[simp] lemma eval₂_eta (p : mv_polynomial σ α) : eval₂ C X p = p :=
by apply mv_polynomial.induction_on p;
   simp [eval₂_add, eval₂_mul] {contextual := tt}

lemma eval₂_congr (g₁ g₂ : σ → β)
  (h : ∀ {i : σ} {c : σ →₀ ℕ}, i ∈ c.support → coeff c p ≠ 0 → g₁ i = g₂ i) :
  p.eval₂ f g₁ = p.eval₂ f g₂ :=
begin
  apply finset.sum_congr rfl,
  intros c hc, dsimp, congr' 1,
  apply finset.prod_congr rfl,
  intros i hi, dsimp, congr' 1,
  apply h hi,
  rwa finsupp.mem_support_iff at hc
end

variables [is_semiring_hom f]

@[simp] lemma eval₂_prod (s : finset γ) (p : γ → mv_polynomial σ α) :
  eval₂ f g (s.prod p) = s.prod (λ x, eval₂ f g $ p x) :=
(s.prod_hom _).symm

@[simp] lemma eval₂_sum (s : finset γ) (p : γ → mv_polynomial σ α) :
  eval₂ f g (s.sum p) = s.sum (λ x, eval₂ f g $ p x) :=
(s.sum_hom _).symm

attribute [to_additive] eval₂_prod

lemma eval₂_assoc (q : γ → mv_polynomial σ α) (p : mv_polynomial γ α) :
  eval₂ f (λ t, eval₂ f g (q t)) p = eval₂ f g (eval₂ C q p) :=
by { rw eval₂_comp_left (eval₂ f g), congr, funext, simp }

end eval₂

section eval
variables {f : σ → α}

/-- Evaluate a polynomial `p` given a valuation `f` of all the variables -/
def eval (f : σ → α) : mv_polynomial σ α → α := eval₂ id f

@[simp] lemma eval_zero : (0 : mv_polynomial σ α).eval f = 0 := eval₂_zero _ _

@[simp] lemma eval_one : (1 : mv_polynomial σ α).eval f = 1 := eval₂_one _ _

@[simp] lemma eval_add : (p + q).eval f = p.eval f + q.eval f := eval₂_add _ _

lemma eval_monomial : (monomial s a).eval f = a * s.prod (λn e, f n ^ e) :=
eval₂_monomial _ _

@[simp] lemma eval_C : ∀ a, (C a).eval f = a := eval₂_C _ _

@[simp] lemma eval_X : ∀ n, (X n).eval f = f n := eval₂_X _ _

@[simp] lemma eval_mul : (p * q).eval f = p.eval f * q.eval f := eval₂_mul _ _

<<<<<<< HEAD
@[simp] lemma eval_pow (n:ℕ) : (p^n).eval f = (p.eval f)^n := eval₂_pow _ _
=======
@[simp] lemma eval_pow (n : ℕ) : (p ^ n).eval f = (p.eval f) ^ n := eval₂_pow _ _
>>>>>>> 67f3fdea

instance eval.is_semiring_hom : is_semiring_hom (eval f) :=
eval₂.is_semiring_hom _ _

theorem eval_assoc {τ}
  (f : σ → mv_polynomial τ α) (g : τ → α)
  (p : mv_polynomial σ α) :
  p.eval (eval g ∘ f) = (eval₂ C f p).eval g :=
begin
  rw eval₂_comp_left (eval g),
  unfold eval, congr; funext a; simp
end

end eval

section map
variables [comm_semiring β]
variables (f : α → β)

/-- `map f p` maps a polynomial `p` across a ring hom `f` -/
def map : mv_polynomial σ α → mv_polynomial σ β := eval₂ (C ∘ f) X

variables [is_semiring_hom f]

instance is_semiring_hom_C_f :
  is_semiring_hom ((C : β → mv_polynomial σ β) ∘ f) :=
is_semiring_hom.comp _ _

@[simp] theorem map_monomial (s : σ →₀ ℕ) (a : α) : map f (monomial s a) = monomial s (f a) :=
(eval₂_monomial _ _).trans monomial_eq.symm

@[simp] theorem map_C : ∀ (a : α), map f (C a : mv_polynomial σ α) = C (f a) := map_monomial _ _

@[simp] theorem map_X : ∀ (n : σ), map f (X n : mv_polynomial σ α) = X n := eval₂_X _ _

@[simp] theorem map_one : map f (1 : mv_polynomial σ α) = 1 := eval₂_one _ _

@[simp] theorem map_add (p q : mv_polynomial σ α) :
  map f (p + q) = map f p + map f q := eval₂_add _ _

@[simp] theorem map_mul (p q : mv_polynomial σ α) :
  map f (p * q) = map f p * map f q := eval₂_mul _ _

@[simp] lemma map_pow (p : mv_polynomial σ α) (n : ℕ) :
  map f (p^n) = (map f p)^n := eval₂_pow _ _

instance map.is_semiring_hom :
  is_semiring_hom (map f : mv_polynomial σ α → mv_polynomial σ β) :=
eval₂.is_semiring_hom _ _

theorem map_id : ∀ (p : mv_polynomial σ α), map id p = p := eval₂_eta

theorem map_map [comm_semiring γ]
  (g : β → γ) [is_semiring_hom g]
  (p : mv_polynomial σ α) :
  map g (map f p) = map (g ∘ f) p :=
(eval₂_comp_left (map g) (C ∘ f) X p).trans $
by congr; funext a; simp

theorem eval₂_eq_eval_map (g : σ → β) (p : mv_polynomial σ α) :
  p.eval₂ f g = (map f p).eval g :=
begin
  unfold map eval,
  rw eval₂_comp_left (eval₂ id g),
  congr; funext a; simp
end

lemma eval₂_comp_right {γ} [comm_semiring γ]
  (k : β → γ) [is_semiring_hom k]
  (f : α → β) [is_semiring_hom f] (g : σ → β)
  (p) : k (eval₂ f g p) = eval₂ k (k ∘ g) (map f p) :=
begin
  apply mv_polynomial.induction_on p,
  { intro r, rw [eval₂_C, map_C, eval₂_C] },
  { intros p q hp hq, rw [eval₂_add, is_semiring_hom.map_add k, map_add, eval₂_add, hp, hq] },
  { intros p s hp,
    rw [eval₂_mul, is_semiring_hom.map_mul k, map_mul, eval₂_mul, map_X, hp, eval₂_X, eval₂_X] }
end

lemma map_eval₂ (f : α → β) [is_semiring_hom f] (g : γ → mv_polynomial δ α) (p : mv_polynomial γ α) :
  map f (eval₂ C g p) = eval₂ C (map f ∘ g) (map f p) :=
begin
  apply mv_polynomial.induction_on p,
  { intro r, rw [eval₂_C, map_C, map_C, eval₂_C] },
  { intros p q hp hq, rw [eval₂_add, map_add, hp, hq, map_add, eval₂_add] },
  { intros p s hp,
    rw [eval₂_mul, map_mul, hp, map_mul, map_X, eval₂_mul, eval₂_X, eval₂_X] }
end

lemma coeff_map (p : mv_polynomial σ α) : ∀ (m : σ →₀ ℕ), coeff m (p.map f) = f (coeff m p) :=
begin
  apply mv_polynomial.induction_on p; clear p,
  { intros r m, rw [map_C], simp only [coeff_C], split_ifs, {refl}, rw is_semiring_hom.map_zero f },
  { intros p q hp hq m, simp only [hp, hq, map_add, coeff_add], rw is_semiring_hom.map_add f },
  { intros p i hp m, simp only [hp, map_mul, map_X],
    simp only [hp, mem_support_iff, coeff_mul_X'],
    split_ifs, {refl},
    rw is_semiring_hom.map_zero f }
end

lemma map_injective (hf : function.injective f) :
  function.injective (map f : mv_polynomial σ α → mv_polynomial σ β) :=
λ p q h, ext _ _ $ λ m, hf $
begin
  rw ← ext_iff at h,
  specialize h m,
  rw [coeff_map, coeff_map] at h,
  exact h
end

end map

section degrees

section comm_semiring

/--
The maximal degrees of each variable in a multi-variable polynomial, expressed as a multiset.

(For example, `degrees (x^2 * y + y^3)` would be `{x, x, y, y, y}`.)
-/
def degrees (p : mv_polynomial σ α) : multiset σ :=
p.support.sup (λs:σ →₀ ℕ, s.to_multiset)

lemma degrees_monomial (s : σ →₀ ℕ) (a : α) : degrees (monomial s a) ≤ s.to_multiset :=
finset.sup_le $ assume t h,
begin
  have := finsupp.support_single_subset h,
  rw [finset.singleton_eq_singleton, finset.mem_singleton] at this,
  rw this
end

lemma degrees_monomial_eq (s : σ →₀ ℕ) (a : α) (ha : a ≠ 0) :
  degrees (monomial s a) = s.to_multiset :=
le_antisymm (degrees_monomial s a) $ finset.le_sup $
  by rw [monomial, finsupp.support_single_ne_zero ha,
    finset.singleton_eq_singleton, finset.mem_singleton]

lemma degrees_C (a : α) : degrees (C a : mv_polynomial σ α) = 0 :=
multiset.le_zero.1 $ degrees_monomial _ _

lemma degrees_X (n : σ) : degrees (X n : mv_polynomial σ α) ≤ {n} :=
le_trans (degrees_monomial _ _) $ le_of_eq $ to_multiset_single _ _

lemma degrees_zero : degrees (0 : mv_polynomial σ α) = 0 :=
by { rw ← C_0, exact degrees_C 0 }

lemma degrees_one : degrees (1 : mv_polynomial σ α) = 0 := degrees_C 1

lemma degrees_add (p q : mv_polynomial σ α) : (p + q).degrees ≤ p.degrees ⊔ q.degrees :=
begin
  refine finset.sup_le (assume b hb, _),
  have := finsupp.support_add hb, rw finset.mem_union at this,
  cases this,
  { exact le_sup_left_of_le (finset.le_sup this) },
  { exact le_sup_right_of_le (finset.le_sup this) },
end

lemma degrees_sum {ι : Type*} (s : finset ι) (f : ι → mv_polynomial σ α) :
  (s.sum f).degrees ≤ s.sup (λi, (f i).degrees) :=
begin
  refine s.induction _ _,
  { simp only [finset.sum_empty, finset.sup_empty, degrees_zero], exact le_refl _ },
  { assume i s his ih,
    rw [finset.sup_insert, finset.sum_insert his],
    exact le_trans (degrees_add _ _) (sup_le_sup_left ih _) }
end

lemma degrees_mul (p q : mv_polynomial σ α) : (p * q).degrees ≤ p.degrees + q.degrees :=
begin
  refine finset.sup_le (assume b hb, _),
  have := support_mul p q hb,
  simp only [finset.mem_bind, finset.singleton_eq_singleton, finset.mem_singleton] at this,
  rcases this with ⟨a₁, h₁, a₂, h₂, rfl⟩,
  rw [finsupp.to_multiset_add],
  exact add_le_add (finset.le_sup h₁) (finset.le_sup h₂)
end

lemma degrees_prod {ι : Type*} (s : finset ι) (f : ι → mv_polynomial σ α) :
  (s.prod f).degrees ≤ s.sum (λi, (f i).degrees) :=
begin
  refine s.induction _ _,
  { simp only [finset.prod_empty, finset.sum_empty, degrees_one] },
  { assume i s his ih,
    rw [finset.prod_insert his, finset.sum_insert his],
    exact le_trans (degrees_mul _ _) (add_le_add_left ih _) }
end

lemma degrees_pow (p : mv_polynomial σ α) :
  ∀(n : ℕ), (p^n).degrees ≤ add_monoid.smul n p.degrees
| 0       := begin rw [pow_zero, degrees_one], exact multiset.zero_le _ end
| (n + 1) := le_trans (degrees_mul _ _) (add_le_add_left (degrees_pow n) _)

end comm_semiring

end degrees

section vars

/-- `vars p` is the set of variables appearing in the polynomial `p` -/
def vars (p : mv_polynomial σ α) : finset σ := p.degrees.to_finset

@[simp] lemma vars_0 : (0 : mv_polynomial σ α).vars = ∅ :=
by rw [vars, degrees_zero, multiset.to_finset_zero]

@[simp] lemma vars_monomial (h : a ≠ 0) : (monomial s a).vars = s.support :=
by rw [vars, degrees_monomial_eq _ _ h, finsupp.to_finset_to_multiset]

@[simp] lemma vars_C : (C a : mv_polynomial σ α).vars = ∅ :=
by rw [vars, degrees_C, multiset.to_finset_zero]

@[simp] lemma vars_X (h : 0 ≠ (1 : α)) : (X n : mv_polynomial σ α).vars = {n} :=
by rw [X, vars_monomial h.symm, finsupp.support_single_ne_zero zero_ne_one.symm]

lemma mem_support_not_mem_vars_zero {f : mv_polynomial σ α} {x : σ →₀ ℕ} (H : x ∈ f.support) {v : σ} (h : v ∉ vars f) :
  x v = 0 :=
begin
  rw [vars, multiset.mem_to_finset] at h,
  rw ←not_mem_support_iff,
  contrapose! h,
  unfold degrees,
  rw (show f.support = insert x f.support, from eq.symm $ finset.insert_eq_of_mem H),
  rw finset.sup_insert,
  simp only [multiset.mem_union, multiset.sup_eq_union],
  left,
  rwa [←to_finset_to_multiset, multiset.mem_to_finset] at h,
end

end vars

section degree_of

/-- `degree_of n p` gives the highest power of X_n that appears in `p` -/
def degree_of (n : σ) (p : mv_polynomial σ α) : ℕ := p.degrees.count n

end degree_of

section total_degree
/-- `total_degree p` gives the maximum |s| over the monomials X^s in `p` -/
def total_degree (p : mv_polynomial σ α) : ℕ := p.support.sup (λs, s.sum $ λn e, e)

lemma total_degree_eq (p : mv_polynomial σ α) :
  p.total_degree = p.support.sup (λm, m.to_multiset.card) :=
begin
  rw [total_degree],
  congr, funext m,
  exact (finsupp.card_to_multiset _).symm
end

lemma total_degree_le_degrees_card (p : mv_polynomial σ α) :
  p.total_degree ≤ p.degrees.card :=
begin
  rw [total_degree_eq],
  exact finset.sup_le (assume s hs, multiset.card_le_of_le $ finset.le_sup hs)
end

@[simp] lemma total_degree_C (a : α) : (C a : mv_polynomial σ α).total_degree = 0 :=
nat.eq_zero_of_le_zero $ finset.sup_le $ assume n hn,
  have _ := finsupp.support_single_subset hn,
  begin
    rw [finset.singleton_eq_singleton, finset.mem_singleton] at this,
    subst this,
    exact le_refl _
  end

@[simp] lemma total_degree_zero : (0 : mv_polynomial σ α).total_degree = 0 :=
by rw [← C_0]; exact total_degree_C (0 : α)

@[simp] lemma total_degree_one : (1 : mv_polynomial σ α).total_degree = 0 :=
total_degree_C (1 : α)

@[simp] lemma total_degree_X {α} [nonzero_comm_ring α] (s : σ) :
  (X s : mv_polynomial σ α).total_degree = 1 :=
begin
  rw [total_degree, X, monomial, finsupp.support_single_ne_zero one_ne_zero],
  simp only [finset.sup, sum_single_index, finset.insert_empty_eq_singleton,
    finset.fold_singleton, sup_bot_eq],
end

lemma total_degree_add (a b : mv_polynomial σ α) :
  (a + b).total_degree ≤ max a.total_degree b.total_degree :=
finset.sup_le $ assume n hn,
  have _ := finsupp.support_add hn,
  begin
    rw finset.mem_union at this,
    cases this,
    { exact le_max_left_of_le (finset.le_sup this) },
    { exact le_max_right_of_le (finset.le_sup this) }
  end

lemma total_degree_mul (a b : mv_polynomial σ α) :
  (a * b).total_degree ≤ a.total_degree + b.total_degree :=
finset.sup_le $ assume n hn,
  have _ := add_monoid_algebra.support_mul a b hn,
  begin
    simp only [finset.mem_bind, finset.mem_singleton, finset.singleton_eq_singleton] at this,
    rcases this with ⟨a₁, h₁, a₂, h₂, rfl⟩,
    rw [finsupp.sum_add_index],
    { exact add_le_add (finset.le_sup h₁) (finset.le_sup h₂) },
    { assume a, refl },
    { assume a b₁ b₂, refl }
  end

lemma total_degree_pow (a : mv_polynomial σ α) (n : ℕ) :
<<<<<<< HEAD
  (a^n).total_degree ≤ n * a.total_degree :=
=======
  (a ^ n).total_degree ≤ n * a.total_degree :=
>>>>>>> 67f3fdea
begin
  induction n with n ih,
  { simp only [nat.nat_zero_eq_zero, zero_mul, pow_zero, total_degree_one] },
  rw pow_succ,
  calc total_degree (a * a ^ n) ≤ a.total_degree + (a^n).total_degree : total_degree_mul _ _
    ... ≤ a.total_degree + n * a.total_degree : add_le_add_left ih _
    ... = (n+1) * a.total_degree : by rw [add_mul, one_mul, add_comm]
end

lemma total_degree_list_prod :
  ∀(s : list (mv_polynomial σ α)), s.prod.total_degree ≤ (s.map mv_polynomial.total_degree).sum
| []        := by rw [@list.prod_nil (mv_polynomial σ α) _, total_degree_one]; refl
| (p :: ps) :=
  begin
    rw [@list.prod_cons (mv_polynomial σ α) _, list.map, list.sum_cons],
    exact le_trans (total_degree_mul _ _) (add_le_add_left (total_degree_list_prod ps) _)
  end

lemma total_degree_multiset_prod (s : multiset (mv_polynomial σ α)) :
  s.prod.total_degree ≤ (s.map mv_polynomial.total_degree).sum :=
begin
  refine quotient.induction_on s (assume l, _),
  rw [multiset.quot_mk_to_coe, multiset.coe_prod, multiset.coe_map, multiset.coe_sum],
  exact total_degree_list_prod l
end

lemma total_degree_finset_prod {ι : Type*}
  (s : finset ι) (f : ι → mv_polynomial σ α) :
  (s.prod f).total_degree ≤ s.sum (λi, (f i).total_degree) :=
begin
  refine le_trans (total_degree_multiset_prod _) _,
  rw [multiset.map_map],
  refl
end

end total_degree

end comm_semiring

section comm_ring
variable [comm_ring α]
variables {p q : mv_polynomial σ α}

instance : comm_ring (mv_polynomial σ α) := add_monoid_algebra.comm_ring
instance : has_scalar α (mv_polynomial σ α) := finsupp.has_scalar
instance : module α (mv_polynomial σ α) := finsupp.module (σ →₀ ℕ) α

instance C.is_ring_hom : is_ring_hom (C : α → mv_polynomial σ α) :=
by apply is_ring_hom.of_semiring

variables (σ a a')
@[simp] lemma C_sub : (C (a - a') : mv_polynomial σ α) = C a - C a' := is_ring_hom.map_sub _

@[simp] lemma C_neg : (C (-a) : mv_polynomial σ α) = -C a := is_ring_hom.map_neg _

@[simp] lemma coeff_neg (m : σ →₀ ℕ) (p : mv_polynomial σ α) :
  coeff m (-p) = -coeff m p := finsupp.neg_apply

@[simp] lemma coeff_sub (m : σ →₀ ℕ) (p q : mv_polynomial σ α) :
  coeff m (p - q) = coeff m p - coeff m q := finsupp.sub_apply

instance coeff.is_add_group_hom (m : σ →₀ ℕ) :
  is_add_group_hom (coeff m : mv_polynomial σ α → α) :=
{ map_add := coeff_add m }

variables {σ} (p)
theorem C_mul' : mv_polynomial.C a * p = a • p :=
begin
  apply finsupp.induction p,
  { exact (mul_zero $ mv_polynomial.C a).trans (@smul_zero α (mv_polynomial σ α) _ _ _ a).symm },
  intros p b f haf hb0 ih,
  rw [mul_add, ih, @smul_add α (mv_polynomial σ α) _ _ _ a], congr' 1,
  rw [add_monoid_algebra.mul_def, finsupp.smul_single, mv_polynomial.C, mv_polynomial.monomial],
  rw [finsupp.sum_single_index, finsupp.sum_single_index, zero_add, smul_eq_mul],
  { rw [mul_zero, finsupp.single_zero] },
  { rw finsupp.sum_single_index,
    all_goals { rw [zero_mul, finsupp.single_zero] }, }
end

lemma smul_eq_C_mul (p : mv_polynomial σ α) (a : α) : a • p = C a * p :=
begin
  rw [← finsupp.sum_single p, @finsupp.smul_sum (σ →₀ ℕ) α α, finsupp.mul_sum],
  refine finset.sum_congr rfl (assume n _, _),
  simp only [finsupp.smul_single],
  exact C_mul_monomial.symm
end

@[simp] lemma smul_eval (x) (p : mv_polynomial σ α) (s) : (s • p).eval x = s * p.eval x :=
by rw [smul_eq_C_mul, eval_mul, eval_C]

section degrees

lemma degrees_neg (p : mv_polynomial σ α) : (- p).degrees = p.degrees :=
by rw [degrees, finsupp.support_neg]; refl

lemma degrees_sub (p q : mv_polynomial σ α) :
  (p - q).degrees ≤ p.degrees ⊔ q.degrees :=
le_trans (degrees_add p (-q)) $ by rw [degrees_neg]

end degrees

section eval₂

variables [comm_ring β]
variables (f : α → β) [is_ring_hom f] (g : σ → β)

instance eval₂.is_ring_hom : is_ring_hom (eval₂ f g) :=
by apply is_ring_hom.of_semiring

@[simp] lemma eval₂_sub : (p - q).eval₂ f g = p.eval₂ f g - q.eval₂ f g := is_ring_hom.map_sub _

@[simp] lemma eval₂_neg : (-p).eval₂ f g = -(p.eval₂ f g) := is_ring_hom.map_neg _

lemma hom_C (f : mv_polynomial σ ℤ → β) [is_ring_hom f] (n : ℤ) : f (C n) = (n : β) :=
((ring_hom.of f).comp (ring_hom.of C)).eq_int_cast n

/-- A ring homomorphism f : Z[X_1, X_2, ...] → R
is determined by the evaluations f(X_1), f(X_2), ... -/
@[simp] lemma eval₂_hom_X {α : Type u} (c : ℤ → β) [is_ring_hom c]
  (f : mv_polynomial α ℤ → β) [is_ring_hom f] (x : mv_polynomial α ℤ) :
  eval₂ c (f ∘ X) x = f x :=
mv_polynomial.induction_on x
(λ n, by { rw [hom_C f, eval₂_C], exact (ring_hom.of c).eq_int_cast n })
(λ p q hp hq, by { rw [eval₂_add, hp, hq], exact (is_ring_hom.map_add f).symm })
(λ p n hp, by { rw [eval₂_mul, eval₂_X, hp], exact (is_ring_hom.map_mul f).symm })

/-- Ring homomorphisms out of integer polynomials on a type `σ` are the same as
functions out of the type `σ`, -/
def hom_equiv : (mv_polynomial σ ℤ →+* β) ≃ (σ → β) :=
{ to_fun := λ f, ⇑f ∘ X,
  inv_fun := λ f, eval₂_hom (int.cast_ring_hom β) f,
  left_inv := λ f, ring_hom.ext  $ eval₂_hom_X _ _,
  right_inv := λ f, funext $ λ x, by simp only [coe_eval₂_hom, function.comp_app, eval₂_X] }

end eval₂

section eval

variables (f : σ → α)

instance eval.is_ring_hom : is_ring_hom (eval f) := eval₂.is_ring_hom _ _

@[simp] lemma eval_sub : (p - q).eval f = p.eval f - q.eval f := is_ring_hom.map_sub _

@[simp] lemma eval_neg : (-p).eval f = -(p.eval f) := is_ring_hom.map_neg _

end eval

section map

variables [comm_ring β]
variables (f : α → β) [is_ring_hom f]

instance is_ring_hom_C_f : is_ring_hom ((C : β → mv_polynomial σ β) ∘ f) :=
is_ring_hom.comp _ _

instance map.is_ring_hom : is_ring_hom (map f : mv_polynomial σ α → mv_polynomial σ β) :=
eval₂.is_ring_hom _ _

@[simp] lemma map_sub : (p - q).map f = p.map f - q.map f := is_ring_hom.map_sub _

@[simp] lemma map_neg : (-p).map f = -(p.map f) := is_ring_hom.map_neg _

end map

section total_degree

@[simp] lemma total_degree_neg (a : mv_polynomial σ α) :
  (-a).total_degree = a.total_degree :=
by simp only [total_degree, finsupp.support_neg]

lemma total_degree_sub (a b : mv_polynomial σ α) :
  (a - b).total_degree ≤ max a.total_degree b.total_degree :=
calc (a - b).total_degree = (a + -b).total_degree                : by rw sub_eq_add_neg
                      ... ≤ max a.total_degree (-b).total_degree : total_degree_add a (-b)
                      ... = max a.total_degree b.total_degree    : by rw total_degree_neg

end total_degree

section aeval

/-- The algebra of multivariate polynomials. -/
-- FIXME this causes a deterministic timeout with `-T50000` (but `-T60000` seems okay)
instance mv_polynomial (R : Type u) [comm_ring R] (σ : Type v) : algebra R (mv_polynomial σ R) :=
{ commutes' := λ _ _, mul_comm _ _,
  smul_def' := λ c p, (mv_polynomial.C_mul' c p).symm,
  .. ring_hom.of mv_polynomial.C, .. mv_polynomial.module }

variables (R : Type u) (A : Type v) (f : σ → A)
variables [comm_ring R] [comm_ring A] [algebra R A]

/-- A map `σ → A` where `A` is an algebra over `R` generates an `R`-algebra homomorphism
from multivariate polynomials over `σ` to `A`. -/
def aeval : mv_polynomial σ R →ₐ[R] A :=
{ commutes' := λ r, eval₂_C _ _ _
  .. eval₂_hom (algebra_map R A) f }

theorem aeval_def (p : mv_polynomial σ R) : aeval R A f p = eval₂ (algebra_map R A) f p := rfl

@[simp] lemma aeval_X (s : σ) : aeval R A f (X s) = f s := eval₂_X _ _ _

@[simp] lemma aeval_C (r : R) : aeval R A f (C r) = algebra_map R A r := eval₂_C _ _ _

theorem eval_unique (φ : mv_polynomial σ R →ₐ[R] A) :
  φ = aeval R A (φ ∘ X) :=
begin
  ext p,
  apply mv_polynomial.induction_on p,
  { intro r, rw aeval_C, exact φ.commutes r },
  { intros f g ih1 ih2,
    rw [φ.map_add, ih1, ih2, alg_hom.map_add] },
  { intros p j ih,
    rw [φ.map_mul, alg_hom.map_mul, aeval_X, ih] }
end

end aeval

end comm_ring

section rename
variables {α} [comm_semiring α]

/-- Rename all the variables in a multivariable polynomial. -/
def rename (f : β → γ) : mv_polynomial β α → mv_polynomial γ α :=
eval₂ C (X ∘ f)

instance rename.is_semiring_hom (f : β → γ) :
  is_semiring_hom (rename f : mv_polynomial β α → mv_polynomial γ α) :=
by unfold rename; apply_instance

@[simp] lemma rename_C (f : β → γ) (a : α) : rename f (C a) = C a :=
eval₂_C _ _ _

@[simp] lemma rename_X (f : β → γ) (b : β) : rename f (X b : mv_polynomial β α) = X (f b) :=
eval₂_X _ _ _

@[simp] lemma rename_zero (f : β → γ) :
  rename f (0 : mv_polynomial β α) = 0 :=
eval₂_zero _ _

@[simp] lemma rename_one (f : β → γ) :
  rename f (1 : mv_polynomial β α) = 1 :=
eval₂_one _ _

@[simp] lemma rename_add (f : β → γ) (p q : mv_polynomial β α) :
  rename f (p + q) = rename f p + rename f q :=
eval₂_add _ _

@[simp] lemma rename_neg {α} [comm_ring α]
  (f : β → γ) (p : mv_polynomial β α) :
  rename f (-p) = -rename f p :=
eval₂_neg _ _ _

@[simp] lemma rename_sub {α} [comm_ring α]
  (f : β → γ) (p q : mv_polynomial β α) :
  rename f (p - q) = rename f p - rename f q :=
eval₂_sub _ _ _

@[simp] lemma rename_mul (f : β → γ) (p q : mv_polynomial β α) :
  rename f (p * q) = rename f p * rename f q :=
eval₂_mul _ _

@[simp] lemma rename_pow (f : β → γ) (p : mv_polynomial β α) (n : ℕ) :
  rename f (p^n) = (rename f p)^n :=
eval₂_pow _ _

lemma map_rename [comm_semiring β] (f : α → β) [is_semiring_hom f]
  (g : γ → δ) (p : mv_polynomial γ α) :
  map f (rename g p) = rename g (map f p) :=
mv_polynomial.induction_on p
  (λ a, by simp)
  (λ p q hp hq, by simp [hp, hq])
  (λ p n hp, by simp [hp])

@[simp] lemma rename_rename (f : β → γ) (g : γ → δ) (p : mv_polynomial β α) :
  rename g (rename f p) = rename (g ∘ f) p :=
show rename g (eval₂ C (X ∘ f) p) = _,
  by simp only [eval₂_comp_left (rename g) C (X ∘ f) p, (∘), rename_C, rename_X]; refl

@[simp] lemma rename_id (p : mv_polynomial β α) : rename id p = p :=
eval₂_eta p

lemma rename_monomial (f : β → γ) (p : β →₀ ℕ) (a : α) :
  rename f (monomial p a) = monomial (p.map_domain f) a :=
begin
  rw [rename, eval₂_monomial, monomial_eq, finsupp.prod_map_domain_index],
  { exact assume n, pow_zero _ },
  { exact assume n i₁ i₂, pow_add _ _ _ }
end

lemma rename_eq (f : β → γ) (p : mv_polynomial β α) :
  rename f p = finsupp.map_domain (finsupp.map_domain f) p :=
begin
  simp only [rename, eval₂, finsupp.map_domain],
  congr, ext s a : 2,
  rw [← monomial, monomial_eq, finsupp.prod_sum_index],
  congr, ext n i : 2,
  rw [finsupp.prod_single_index],
  exact pow_zero _,
  exact assume a, pow_zero _,
  exact assume a b c, pow_add _ _ _
end

lemma injective_rename (f : β → γ) (hf : function.injective f) :
  function.injective (rename f : mv_polynomial β α → mv_polynomial γ α) :=
have (rename f : mv_polynomial β α → mv_polynomial γ α) =
  finsupp.map_domain (finsupp.map_domain f) := funext (rename_eq f),
begin
  rw this,
  exact finsupp.injective_map_domain (finsupp.injective_map_domain hf)
end

lemma total_degree_rename_le (f : β → γ) (p : mv_polynomial β α) :
  (p.rename f).total_degree ≤ p.total_degree :=
finset.sup_le $ assume b,
  begin
    assume h,
    rw rename_eq at h,
    have h' := finsupp.map_domain_support h,
    rw finset.mem_image at h',
    rcases h' with ⟨s, hs, rfl⟩,
    rw finsupp.sum_map_domain_index,
    exact le_trans (le_refl _) (finset.le_sup hs),
    exact assume _, rfl,
    exact assume _ _ _, rfl
  end

section
variables [comm_semiring β] (f : α → β) [is_semiring_hom f]
variables (k : γ → δ) (g : δ → β) (p : mv_polynomial γ α)

lemma eval₂_rename : (p.rename k).eval₂ f g = p.eval₂ f (g ∘ k) :=
by apply mv_polynomial.induction_on p; { intros, simp [*] }

lemma rename_eval₂ (g : δ → mv_polynomial γ α) :
  (p.eval₂ C (g ∘ k)).rename k = (p.rename k).eval₂ C (rename k ∘ g) :=
by apply mv_polynomial.induction_on p; { intros, simp [*] }

lemma rename_prodmk_eval₂ (d : δ) (g : γ → mv_polynomial γ α) :
  (p.eval₂ C g).rename (prod.mk d) = p.eval₂ C (λ x, (g x).rename (prod.mk d)) :=
by apply mv_polynomial.induction_on p; { intros, simp [*] }

lemma eval₂_rename_prodmk (g : δ × γ → β) (d : δ) :
  (rename (prod.mk d) p).eval₂ f g = eval₂ f (λ i, g (d, i)) p :=
by apply mv_polynomial.induction_on p; { intros, simp [*] }

lemma eval_rename_prodmk (g : δ × γ → α) (d : δ) :
  (rename (prod.mk d) p).eval g = eval (λ i, g (d, i)) p :=
eval₂_rename_prodmk id _ _ _

end

/-- Every polynomial is a polynomial in finitely many variables. -/
theorem exists_finset_rename (p : mv_polynomial γ α) :
  ∃ (s : finset γ) (q : mv_polynomial {x // x ∈ s} α), p = q.rename coe :=
begin
  apply induction_on p,
  { intro r, exact ⟨∅, C r, by rw rename_C⟩ },
  { rintro p q ⟨s, p, rfl⟩ ⟨t, q, rfl⟩,
    refine ⟨s ∪ t, ⟨_, _⟩⟩,
    { exact rename (subtype.map id (finset.subset_union_left s t)) p +
            rename (subtype.map id (finset.subset_union_right s t)) q },
    { rw [rename_add, rename_rename, rename_rename], refl } },
  { rintro p n ⟨s, p, rfl⟩,
    refine ⟨insert n s, ⟨_, _⟩⟩,
  { exact rename (subtype.map id (finset.subset_insert n s)) p * X ⟨n, s.mem_insert_self n⟩ },
    { rw [rename_mul, rename_X, rename_rename], refl } }
end

/-- Every polynomial is a polynomial in finitely many variables. -/
theorem exists_fin_rename (p : mv_polynomial γ α) :
  ∃ (n : ℕ) (f : fin n → γ) (hf : injective f) (q : mv_polynomial (fin n) α), p = q.rename f :=
begin
  obtain ⟨s, q, rfl⟩ := exists_finset_rename p,
  obtain ⟨n, ⟨e⟩⟩ := fintype.exists_equiv_fin {x // x ∈ s},
  refine ⟨n, coe ∘ e.symm, injective_comp subtype.val_injective e.symm.injective, q.rename e, _⟩,
  rw [← rename_rename, rename_rename e],
  simp only [function.comp, equiv.symm_apply_apply, rename_rename]
end

end rename

lemma eval₂_cast_comp {β : Type u} {γ : Type v} (f : γ → β)
  {α : Type w} [comm_ring α] (c : ℤ → α) [is_ring_hom c] (g : β → α) (x : mv_polynomial γ ℤ) :
  eval₂ c (g ∘ f) x = eval₂ c g (rename f x) :=
mv_polynomial.induction_on x
(λ n, by simp only [eval₂_C, rename_C])
(λ p q hp hq, by simp only [hp, hq, rename, eval₂_add])
(λ p n hp, by simp only [hp, rename, eval₂_X, eval₂_mul])

instance rename.is_ring_hom
  {α} [comm_ring α] (f : β → γ) :
  is_ring_hom (rename f : mv_polynomial β α → mv_polynomial γ α) :=
@is_ring_hom.of_semiring (mv_polynomial β α) (mv_polynomial γ α) _ _ (rename f)
  (rename.is_semiring_hom f)

section equiv

variables (α) [comm_semiring α]

/-- The ring isomorphism between multivariable polynomials in no variables and the ground ring. -/
def pempty_ring_equiv : mv_polynomial pempty α ≃+* α :=
{ to_fun    := mv_polynomial.eval₂ id $ pempty.elim,
  inv_fun   := C,
  left_inv  := is_id _ (by apply_instance) (assume a, by rw [eval₂_C]; refl) (assume a, a.elim),
  right_inv := λ r, eval₂_C _ _ _,
  map_mul'  := λ _ _, eval₂_mul _ _,
  map_add'  := λ _ _, eval₂_add _ _ }

/--
The ring isomorphism between multivariable polynomials in a single variable and
polynomials over the ground ring.
-/
def punit_ring_equiv : mv_polynomial punit α ≃+* polynomial α :=
{ to_fun    := eval₂ polynomial.C (λu:punit, polynomial.X),
  inv_fun   := polynomial.eval₂ mv_polynomial.C (X punit.star),
  left_inv  :=
    begin
      refine is_id _ _ _ _,
      apply is_semiring_hom.comp (eval₂ polynomial.C (λu:punit, polynomial.X)) _; apply_instance,
      { assume a, rw [eval₂_C, polynomial.eval₂_C] },
      { rintros ⟨⟩, rw [eval₂_X, polynomial.eval₂_X] }
    end,
  right_inv := assume p, polynomial.induction_on p
    (assume a, by rw [polynomial.eval₂_C, mv_polynomial.eval₂_C])
    (assume p q hp hq, by rw [polynomial.eval₂_add, mv_polynomial.eval₂_add, hp, hq])
    (assume p n hp,
      by rw [polynomial.eval₂_mul, polynomial.eval₂_pow, polynomial.eval₂_X, polynomial.eval₂_C,
        eval₂_mul, eval₂_C, eval₂_pow, eval₂_X]),
  map_mul'  := λ _ _, eval₂_mul _ _,
  map_add'  := λ _ _, eval₂_add _ _ }

/-- The ring isomorphism between multivariable polynomials induced by an equivalence of the variables.  -/
def ring_equiv_of_equiv (e : β ≃ γ) : mv_polynomial β α ≃+* mv_polynomial γ α :=
{ to_fun    := rename e,
  inv_fun   := rename e.symm,
  left_inv  := λ p, by simp only [rename_rename, (∘), e.symm_apply_apply]; exact rename_id p,
  right_inv := λ p, by simp only [rename_rename, (∘), e.apply_symm_apply]; exact rename_id p,
  map_mul'  := rename_mul e,
  map_add'  := rename_add e }

/-- The ring isomorphism between multivariable polynomials induced by a ring isomorphism of the ground ring. -/
def ring_equiv_congr [comm_semiring γ] (e : α ≃+* γ) : mv_polynomial β α ≃+* mv_polynomial β γ :=
{ to_fun    := map e,
  inv_fun   := map e.symm,
  left_inv  := assume p,
    have (e.symm ∘ e) = id,
    { ext a, exact e.symm_apply_apply a },
    by simp only [map_map, this, map_id],
  right_inv := assume p,
    have (e ∘ e.symm) = id,
    { ext a, exact e.apply_symm_apply a },
    by simp only [map_map, this, map_id],
  map_mul'  := map_mul _,
  map_add'  := map_add _ }

section
variables (β γ δ)

/--
The function from multivariable polynomials in a sum of two types,
to multivariable polynomials in one of the types,
with coefficents in multivariable polynomials in the other type.

See `sum_ring_equiv` for the ring isomorphism.
-/
def sum_to_iter : mv_polynomial (β ⊕ γ) α → mv_polynomial β (mv_polynomial γ α) :=
eval₂ (C ∘ C) (λbc, sum.rec_on bc X (C ∘ X))

instance is_semiring_hom_C_C :
  is_semiring_hom (C ∘ C : α → mv_polynomial β (mv_polynomial γ α)) :=
@is_semiring_hom.comp _ _ _ _ C mv_polynomial.is_semiring_hom _ _ C mv_polynomial.is_semiring_hom

instance is_semiring_hom_sum_to_iter : is_semiring_hom (sum_to_iter α β γ) :=
eval₂.is_semiring_hom _ _

lemma sum_to_iter_C (a : α) : sum_to_iter α β γ (C a) = C (C a) :=
eval₂_C _ _ a

lemma sum_to_iter_Xl (b : β) : sum_to_iter α β γ (X (sum.inl b)) = X b :=
eval₂_X _ _ (sum.inl b)

lemma sum_to_iter_Xr (c : γ) : sum_to_iter α β γ (X (sum.inr c)) = C (X c) :=
eval₂_X _ _ (sum.inr c)

/--
The function from multivariable polynomials in one type,
with coefficents in multivariable polynomials in another type,
to multivariable polynomials in the sum of the two types.

See `sum_ring_equiv` for the ring isomorphism.
-/
def iter_to_sum : mv_polynomial β (mv_polynomial γ α) → mv_polynomial (β ⊕ γ) α :=
eval₂ (eval₂ C (X ∘ sum.inr)) (X ∘ sum.inl)

instance is_semiring_hom_iter_to_sum : is_semiring_hom (iter_to_sum α β γ) :=
eval₂.is_semiring_hom _ _

lemma iter_to_sum_C_C (a : α) : iter_to_sum α β γ (C (C a)) = C a :=
eq.trans (eval₂_C _ _ (C a)) (eval₂_C _ _ _)

lemma iter_to_sum_X (b : β) : iter_to_sum α β γ (X b) = X (sum.inl b) :=
eval₂_X _ _ _

lemma iter_to_sum_C_X (c : γ) : iter_to_sum α β γ (C (X c)) = X (sum.inr c) :=
eq.trans (eval₂_C _ _ (X c)) (eval₂_X _ _ _)

/-- A helper function for `sum_ring_equiv`. -/
def mv_polynomial_equiv_mv_polynomial [comm_semiring δ]
  (f : mv_polynomial β α → mv_polynomial γ δ) (hf : is_semiring_hom f)
  (g : mv_polynomial γ δ → mv_polynomial β α) (hg : is_semiring_hom g)
  (hfgC : ∀a, f (g (C a)) = C a)
  (hfgX : ∀n, f (g (X n)) = X n)
  (hgfC : ∀a, g (f (C a)) = C a)
  (hgfX : ∀n, g (f (X n)) = X n) :
  mv_polynomial β α ≃+* mv_polynomial γ δ :=
{ to_fun    := f, inv_fun := g,
  left_inv  := is_id _ (is_semiring_hom.comp _ _) hgfC hgfX,
  right_inv := is_id _ (is_semiring_hom.comp _ _) hfgC hfgX,
  map_mul'  := hf.map_mul,
  map_add'  := hf.map_add }

/--
The ring isomorphism between multivariable polynomials in a sum of two types,
and multivariable polynomials in one of the types,
with coefficents in multivariable polynomials in the other type.
-/
def sum_ring_equiv : mv_polynomial (β ⊕ γ) α ≃+* mv_polynomial β (mv_polynomial γ α) :=
begin
  apply @mv_polynomial_equiv_mv_polynomial α (β ⊕ γ) _ _ _ _
    (sum_to_iter α β γ) _ (iter_to_sum α β γ) _,
  { assume p,
    apply hom_eq_hom _ _ _ _ _ _ p,
    apply_instance,
    { apply @is_semiring_hom.comp _ _ _ _ _ _ _ _ _ _,
      apply_instance,
      apply @is_semiring_hom.comp _ _ _ _ _ _ _ _ _ _,
      apply_instance,
      { apply @mv_polynomial.is_semiring_hom },
      { apply mv_polynomial.is_semiring_hom_iter_to_sum α β γ },
      { apply mv_polynomial.is_semiring_hom_sum_to_iter α β γ } },
    { apply mv_polynomial.is_semiring_hom },
    { assume a, rw [iter_to_sum_C_C α β γ, sum_to_iter_C α β γ] },
    { assume c, rw [iter_to_sum_C_X α β γ, sum_to_iter_Xr α β γ] } },
  { assume b, rw [iter_to_sum_X α β γ, sum_to_iter_Xl α β γ] },
  { assume a, rw [sum_to_iter_C α β γ, iter_to_sum_C_C α β γ] },
  { assume n, cases n with b c,
    { rw [sum_to_iter_Xl, iter_to_sum_X] },
    { rw [sum_to_iter_Xr, iter_to_sum_C_X] } },
  { apply mv_polynomial.is_semiring_hom_sum_to_iter α β γ },
  { apply mv_polynomial.is_semiring_hom_iter_to_sum α β γ }
end

/--
The ring isomorphism between multivariable polynomials in `option β` and
polynomials with coefficients in `mv_polynomial β α`.
-/
def option_equiv_left : mv_polynomial (option β) α ≃+* polynomial (mv_polynomial β α) :=
(ring_equiv_of_equiv α $ (equiv.option_equiv_sum_punit β).trans (equiv.sum_comm _ _)).trans $
(sum_ring_equiv α _ _).trans $
punit_ring_equiv _

/--
The ring isomorphism between multivariable polynomials in `option β` and
multivariable polynomials with coefficients in polynomials.
-/
def option_equiv_right : mv_polynomial (option β) α ≃+* mv_polynomial β (polynomial α) :=
(ring_equiv_of_equiv α $ equiv.option_equiv_sum_punit.{0} β).trans $
(sum_ring_equiv α β unit).trans $
ring_equiv_congr (mv_polynomial unit α) (punit_ring_equiv α)

/--
The ring isomorphism between multivariable polynomials in `fin (n + 1)` and
polynomials over multivariable polynomials in `fin n`.
-/
def fin_succ_equiv (n : ℕ) :
  mv_polynomial (fin (n + 1)) α ≃+* polynomial (mv_polynomial (fin n) α) :=
(ring_equiv_of_equiv α (fin_succ_equiv n)).trans
  (option_equiv_left α (fin n))

end

end equiv

/-!
## Partial derivatives
-/
section pderivative

variables {R : Type} [comm_ring R]
variable {S : Type}

/-- `pderivative v p` is the partial derivative of `p` with respect to `v` -/
def pderivative (v : S) (p : mv_polynomial S R) : mv_polynomial S R :=
p.sum (λ A B, monomial (A - single v 1) (B * (A v)))

@[simp]
lemma pderivative_add {v : S} {f g : mv_polynomial S R} :
  pderivative v (f + g) = pderivative v f + pderivative v g :=
begin
  refine sum_add_index _ _,
  { simp },
  simp [add_mul],
end

@[simp]
lemma pderivative_monomial {v : S} {u : S →₀ ℕ} {a : R} :
  pderivative v (monomial u a) = monomial (u - single v 1) (a * (u v)) :=
by simp [pderivative]

@[simp]
lemma pderivative_C {v : S} {a : R} : pderivative v (C a) = 0 :=
suffices pderivative v (monomial 0 a) = 0, by simpa,
by simp

@[simp]
lemma pderivative_zero {v : S} : pderivative v (0 : mv_polynomial S R) = 0 :=
suffices pderivative v (C 0 : mv_polynomial S R) = 0, by simpa,
show pderivative v (C 0 : mv_polynomial S R) = 0, from pderivative_C

section
variables (R)

/-- `pderivative : S → mv_polynomial S R → mv_polynomial S R` as an `add_monoid_hom`  -/
def pderivative.add_monoid_hom (v : S) : mv_polynomial S R →+ mv_polynomial S R :=
{ to_fun := pderivative v,
  map_zero' := pderivative_zero,
  map_add' := λ x y, pderivative_add, }

@[simp]
lemma pderivative.add_monoid_hom_apply (v : S) (p : mv_polynomial S R) :
  (pderivative.add_monoid_hom R v) p = pderivative v p :=
rfl
end

lemma pderivative_eq_zero_of_not_mem_vars {v : S} {f : mv_polynomial S R} (h : v ∉ f.vars) :
  pderivative v f = 0 :=
begin
  change (pderivative.add_monoid_hom R v) f = 0,
  rw [f.as_sum, add_monoid_hom.map_sum],
  apply finset.sum_eq_zero,
  intros,
  simp [mem_support_not_mem_vars_zero H h],
end

lemma pderivative_monomial_single {a : R} {v : S} {n : ℕ} :
  pderivative v (monomial (single v n) a) = monomial (single v (n-1)) (a * n) :=
by simp

private lemma monomial_sub_single_one_add {v : S} {u u' : S →₀ ℕ} {r r' : R} :
  monomial (u - single v 1 + u') (r * (u v) * r') =
    monomial (u + u' - single v 1) (r * (u v) * r') :=
by by_cases h : u v = 0; simp [h, sub_single_one_add]

private lemma monomial_add_sub_single_one {v : S} {u u' : S →₀ ℕ} {r r' : R} :
  monomial (u + (u' - single v 1)) (r * (r' * (u' v))) =
    monomial (u + u' - single v 1) (r * (r' * (u' v))) :=
by by_cases h : u' v = 0; simp [h, add_sub_single_one]

lemma pderivative_monomial_mul {v : S} {u u' : S →₀ ℕ} {r r' : R} :
  pderivative v (monomial u r * monomial u' r') =
    pderivative v (monomial u r) * monomial u' r' + monomial u r * pderivative v (monomial u' r') :=
begin
  simp [monomial_sub_single_one_add, monomial_add_sub_single_one],
  congr,
  ring,
end

@[simp]
lemma pderivative_mul {v : S} {f g : mv_polynomial S R} :
  pderivative v (f * g) = pderivative v f * g + f * pderivative v g :=
begin
  apply induction_on' f,
  { apply induction_on' g,
    { intros u r u' r', exact pderivative_monomial_mul },
    { intros p q hp hq u r,
      rw [mul_add, pderivative_add, hp, hq, mul_add, pderivative_add],
      ring } },
  { intros p q hp hq,
    simp [add_mul, hp, hq],
    ring, }
end

@[simp]
lemma pderivative_C_mul {a : R} {f : mv_polynomial S R} {v : S} :
  pderivative v (C a * f) = C a * pderivative v f :=
by rw [pderivative_mul, pderivative_C, zero_mul, zero_add]

end pderivative

end mv_polynomial<|MERGE_RESOLUTION|>--- conflicted
+++ resolved
@@ -539,11 +539,7 @@
 
 @[simp] lemma eval_mul : (p * q).eval f = p.eval f * q.eval f := eval₂_mul _ _
 
-<<<<<<< HEAD
-@[simp] lemma eval_pow (n:ℕ) : (p^n).eval f = (p.eval f)^n := eval₂_pow _ _
-=======
 @[simp] lemma eval_pow (n : ℕ) : (p ^ n).eval f = (p.eval f) ^ n := eval₂_pow _ _
->>>>>>> 67f3fdea
 
 instance eval.is_semiring_hom : is_semiring_hom (eval f) :=
 eval₂.is_semiring_hom _ _
@@ -848,11 +844,7 @@
   end
 
 lemma total_degree_pow (a : mv_polynomial σ α) (n : ℕ) :
-<<<<<<< HEAD
-  (a^n).total_degree ≤ n * a.total_degree :=
-=======
   (a ^ n).total_degree ≤ n * a.total_degree :=
->>>>>>> 67f3fdea
 begin
   induction n with n ih,
   { simp only [nat.nat_zero_eq_zero, zero_mul, pow_zero, total_degree_one] },
