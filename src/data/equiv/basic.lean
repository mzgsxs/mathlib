/-
Copyright (c) 2015 Microsoft Corporation. All rights reserved.
Released under Apache 2.0 license as described in the file LICENSE.
Authors: Leonardo de Moura, Mario Carneiro

In the standard library we cannot assume the univalence axiom.
We say two types are equivalent if they are isomorphic.

Two equivalent types have the same cardinality.
-/
import tactic.split_ifs logic.function logic.unique data.set.function data.bool data.quot

open function

universes u v w z
variables {α : Sort u} {β : Sort v} {γ : Sort w}

/-- `α ≃ β` is the type of functions from `α → β` with a two-sided inverse. -/
structure equiv (α : Sort*) (β : Sort*) :=
(to_fun    : α → β)
(inv_fun   : β → α)
(left_inv  : left_inverse inv_fun to_fun)
(right_inv : right_inverse inv_fun to_fun)

infix ` ≃ `:25 := equiv

def function.involutive.to_equiv {f : α → α} (h : involutive f) : α ≃ α :=
⟨f, f, h.left_inverse, h.right_inverse⟩

namespace equiv

/-- `perm α` is the type of bijections from `α` to itself. -/
@[reducible] def perm (α : Sort*) := equiv α α

instance : has_coe_to_fun (α ≃ β) :=
⟨_, to_fun⟩

@[simp] theorem coe_fn_mk (f : α → β) (g l r) : (equiv.mk f g l r : α → β) = f :=
rfl

theorem eq_of_to_fun_eq : ∀ {e₁ e₂ : equiv α β}, (e₁ : α → β) = e₂ → e₁ = e₂
| ⟨f₁, g₁, l₁, r₁⟩ ⟨f₂, g₂, l₂, r₂⟩ h :=
  have f₁ = f₂, from h,
  have g₁ = g₂, from funext $ assume x,
    have f₁ (g₁ x) = f₂ (g₂ x), from (r₁ x).trans (r₂ x).symm,
    have f₁ (g₁ x) = f₁ (g₂ x), by { subst f₂, exact this },
    show g₁ x = g₂ x,           from injective_of_left_inverse l₁ this,
  by simp *

@[ext] lemma ext (f g : equiv α β) (H : ∀ x, f x = g x) : f = g :=
eq_of_to_fun_eq (funext H)

@[ext] lemma perm.ext (σ τ : equiv.perm α) (H : ∀ x, σ x = τ x) : σ = τ :=
equiv.ext _ _ H

@[refl] protected def refl (α : Sort*) : α ≃ α := ⟨id, id, λ x, rfl, λ x, rfl⟩

@[symm] protected def symm (e : α ≃ β) : β ≃ α := ⟨e.inv_fun, e.to_fun, e.right_inv, e.left_inv⟩

@[trans] protected def trans (e₁ : α ≃ β) (e₂ : β ≃ γ) : α ≃ γ :=
⟨e₂.to_fun ∘ e₁.to_fun, e₁.inv_fun ∘ e₂.inv_fun,
  e₂.left_inv.comp e₁.left_inv, e₂.right_inv.comp e₁.right_inv⟩

@[simp]
lemma to_fun_as_coe (e : α ≃ β) (a : α) : e.to_fun a = e a := rfl

@[simp]
lemma inv_fun_as_coe (e : α ≃ β) (b : β) : e.inv_fun b = e.symm b := rfl

protected theorem injective : ∀ f : α ≃ β, injective f
| ⟨f, g, h₁, h₂⟩ := injective_of_left_inverse h₁

protected theorem surjective : ∀ f : α ≃ β, surjective f
| ⟨f, g, h₁, h₂⟩ := surjective_of_has_right_inverse ⟨_, h₂⟩

protected theorem bijective (f : α ≃ β) : bijective f :=
⟨f.injective, f.surjective⟩

@[simp] lemma range_eq_univ {α : Type*} {β : Type*} (e : α ≃ β) : set.range e = set.univ :=
set.eq_univ_of_forall e.surjective

protected theorem subsingleton (e : α ≃ β) [subsingleton β] : subsingleton α :=
e.injective.comap_subsingleton

protected def decidable_eq (e : α ≃ β) [H : decidable_eq β] : decidable_eq α
| a b := decidable_of_iff _ e.injective.eq_iff

lemma nonempty_iff_nonempty : α ≃ β → (nonempty α ↔ nonempty β)
| ⟨f, g, _, _⟩ := nonempty.congr f g

protected def cast {α β : Sort*} (h : α = β) : α ≃ β :=
⟨cast h, cast h.symm, λ x, by { cases h, refl }, λ x, by { cases h, refl }⟩

@[simp] theorem coe_fn_symm_mk (f : α → β) (g l r) : ((equiv.mk f g l r).symm : β → α) = g :=
rfl

@[simp] theorem refl_apply (x : α) : equiv.refl α x = x := rfl

@[simp] theorem trans_apply (f : α ≃ β) (g : β ≃ γ) (a : α) : (f.trans g) a = g (f a) := rfl

@[simp] theorem apply_symm_apply : ∀ (e : α ≃ β) (x : β), e (e.symm x) = x
| ⟨f₁, g₁, l₁, r₁⟩ x := by { simp [equiv.symm], rw r₁ }

@[simp] theorem symm_apply_apply : ∀ (e : α ≃ β) (x : α), e.symm (e x) = x
| ⟨f₁, g₁, l₁, r₁⟩ x := by { simp [equiv.symm], rw l₁ }

@[simp] lemma symm_trans_apply (f : α ≃ β) (g : β ≃ γ) (a : γ) :
  (f.trans g).symm a = f.symm (g.symm a) := rfl

@[simp] theorem apply_eq_iff_eq : ∀ (f : α ≃ β) (x y : α), f x = f y ↔ x = y
| ⟨f₁, g₁, l₁, r₁⟩ x y := (injective_of_left_inverse l₁).eq_iff

@[simp] theorem cast_apply {α β} (h : α = β) (x : α) : equiv.cast h x = cast h x := rfl

lemma symm_apply_eq {α β} (e : α ≃ β) {x y} : e.symm x = y ↔ x = e y :=
⟨λ H, by simp [H.symm], λ H, by simp [H]⟩

lemma eq_symm_apply {α β} (e : α ≃ β) {x y} : y = e.symm x ↔ e y = x :=
(eq_comm.trans e.symm_apply_eq).trans eq_comm

@[simp] theorem symm_symm (e : α ≃ β) : e.symm.symm = e := by { cases e, refl }

@[simp] theorem symm_symm_apply (e : α ≃ β) (a : α) : e.symm.symm a = e a := by { cases e, refl }

@[simp] theorem trans_refl (e : α ≃ β) : e.trans (equiv.refl β) = e := by { cases e, refl }

@[simp] theorem refl_symm : (equiv.refl α).symm = equiv.refl α := rfl

@[simp] theorem refl_trans (e : α ≃ β) : (equiv.refl α).trans e = e := by { cases e, refl }

@[simp] theorem symm_trans (e : α ≃ β) : e.symm.trans e = equiv.refl β :=  ext _ _ (by simp)

@[simp] theorem trans_symm (e : α ≃ β) : e.trans e.symm = equiv.refl α := ext _ _ (by simp)

lemma trans_assoc {δ} (ab : α ≃ β) (bc : β ≃ γ) (cd : γ ≃ δ) :
  (ab.trans bc).trans cd = ab.trans (bc.trans cd) :=
equiv.ext _ _ $ assume a, rfl

theorem left_inverse_symm (f : equiv α β) : left_inverse f.symm f := f.left_inv

theorem right_inverse_symm (f : equiv α β) : function.right_inverse f.symm f := f.right_inv

def equiv_congr {δ} (ab : α ≃ β) (cd : γ ≃ δ) : (α ≃ γ) ≃ (β ≃ δ) :=
⟨ λac, (ab.symm.trans ac).trans cd, λbd, ab.trans $ bd.trans $ cd.symm,
  assume ac, by { ext x, simp }, assume ac, by { ext x, simp } ⟩

def perm_congr {α : Type*} {β : Type*} (e : α ≃ β) : perm α ≃ perm β :=
equiv_congr e e

protected lemma image_eq_preimage {α β} (e : α ≃ β) (s : set α) : e '' s = e.symm ⁻¹' s :=
set.ext $ assume x, set.mem_image_iff_of_inverse e.left_inv e.right_inv

protected lemma subset_image {α β} (e : α ≃ β) (s : set α) (t : set β) : t ⊆ e '' s ↔ e.symm '' t ⊆ s :=
by rw [set.image_subset_iff, e.image_eq_preimage]

lemma symm_image_image {α β} (f : equiv α β) (s : set α) : f.symm '' (f '' s) = s :=
by { rw [← set.image_comp], simp }

protected lemma image_compl {α β} (f : equiv α β) (s : set α) :
  f '' -s = -(f '' s) :=
set.image_compl_eq f.bijective

/- The group of permutations (self-equivalences) of a type `α` -/

namespace perm

instance perm_group {α : Type u} : group (perm α) :=
begin
  refine { mul := λ f g, equiv.trans g f, one := equiv.refl α, inv:= equiv.symm, ..};
  intros; apply equiv.ext; try { apply trans_apply },
  apply symm_apply_apply
end

@[simp] theorem mul_apply {α : Type u} (f g : perm α) (x) : (f * g) x = f (g x) :=
equiv.trans_apply _ _ _

@[simp] theorem one_apply {α : Type u} (x) : (1 : perm α) x = x := rfl

@[simp] lemma inv_apply_self {α : Type u} (f : perm α) (x) :
  f⁻¹ (f x) = x := equiv.symm_apply_apply _ _

@[simp] lemma apply_inv_self {α : Type u} (f : perm α) (x) :
  f (f⁻¹ x) = x := equiv.apply_symm_apply _ _

lemma one_def {α : Type u} : (1 : perm α) = equiv.refl α := rfl

lemma mul_def {α : Type u} (f g : perm α) : f * g = g.trans f := rfl

lemma inv_def {α : Type u} (f : perm α) : f⁻¹ = f.symm := rfl

end perm

def equiv_empty (h : α → false) : α ≃ empty :=
⟨λ x, (h x).elim, λ e, e.rec _, λ x, (h x).elim, λ e, e.rec _⟩

def false_equiv_empty : false ≃ empty :=
equiv_empty _root_.id

def equiv_pempty (h : α → false) : α ≃ pempty :=
⟨λ x, (h x).elim, λ e, e.rec _, λ x, (h x).elim, λ e, e.rec _⟩

def false_equiv_pempty : false ≃ pempty :=
equiv_pempty _root_.id

def empty_equiv_pempty : empty ≃ pempty :=
equiv_pempty $ empty.rec _

def pempty_equiv_pempty : pempty.{v} ≃ pempty.{w} :=
equiv_pempty pempty.elim

def empty_of_not_nonempty {α : Sort*} (h : ¬ nonempty α) : α ≃ empty :=
equiv_empty $ assume a, h ⟨a⟩

def pempty_of_not_nonempty {α : Sort*} (h : ¬ nonempty α) : α ≃ pempty :=
equiv_pempty $ assume a, h ⟨a⟩

def prop_equiv_punit {p : Prop} (h : p) : p ≃ punit :=
⟨λ x, (), λ x, h, λ _, rfl, λ ⟨⟩, rfl⟩

def true_equiv_punit : true ≃ punit := prop_equiv_punit trivial

protected def ulift {α : Type u} : ulift α ≃ α :=
⟨ulift.down, ulift.up, ulift.up_down, λ a, rfl⟩

protected def plift : plift α ≃ α :=
⟨plift.down, plift.up, plift.up_down, plift.down_up⟩

/-- equivalence of propositions is the same as iff -/
def of_iff {P Q : Prop} (h : P ↔ Q) : P ≃ Q :=
{ to_fun := h.mp,
  inv_fun := h.mpr,
  left_inv := λ x, rfl,
  right_inv := λ y, rfl }

@[congr] def arrow_congr {α₁ β₁ α₂ β₂ : Sort*} (e₁ : α₁ ≃ α₂) (e₂ : β₁ ≃ β₂) :
  (α₁ → β₁) ≃ (α₂ → β₂) :=
{ to_fun := λ f, e₂.to_fun ∘ f ∘ e₁.inv_fun,
  inv_fun := λ f, e₂.inv_fun ∘ f ∘ e₁.to_fun,
<<<<<<< HEAD
  left_inv := λ f, funext $ λ x, by { dsimp, simp, },
  right_inv := λ f, funext $ λ x, by { dsimp, simp, } }
=======
  left_inv := λ f, funext $ λ x, by { dsimp, simp },
  right_inv := λ f, funext $ λ x, by { dsimp, simp } }
>>>>>>> 1b6db585

@[simp] lemma arrow_congr_apply {α₁ β₁ α₂ β₂ : Sort*} (e₁ : α₁ ≃ α₂) (e₂ : β₁ ≃ β₂)
  (f : α₁ → β₁) (x : α₂) :
  arrow_congr e₁ e₂ f x = (e₂ $ f $ e₁.symm x) :=
rfl

lemma arrow_congr_comp {α₁ β₁ γ₁ α₂ β₂ γ₂ : Sort*}
  (ea : α₁ ≃ α₂) (eb : β₁ ≃ β₂) (ec : γ₁ ≃ γ₂) (f : α₁ → β₁) (g : β₁ → γ₁) :
  arrow_congr ea ec (g ∘ f) = (arrow_congr eb ec g) ∘ (arrow_congr ea eb f) :=
by { ext, simp only [comp, arrow_congr_apply, eb.symm_apply_apply] }

@[simp] lemma arrow_congr_refl {α β : Sort*} :
  arrow_congr (equiv.refl α) (equiv.refl β) = equiv.refl (α → β) := rfl

@[simp] lemma arrow_congr_trans {α₁ β₁ α₂ β₂ α₃ β₃ : Sort*}
  (e₁ : α₁ ≃ α₂) (e₁' : β₁ ≃ β₂) (e₂ : α₂ ≃ α₃) (e₂' : β₂ ≃ β₃) :
  arrow_congr (e₁.trans e₂) (e₁'.trans e₂') = (arrow_congr e₁ e₁').trans (arrow_congr e₂ e₂') :=
rfl

@[simp] lemma arrow_congr_symm {α₁ β₁ α₂ β₂ : Sort*} (e₁ : α₁ ≃ α₂) (e₂ : β₁ ≃ β₂) :
  (arrow_congr e₁ e₂).symm = arrow_congr e₁.symm e₂.symm :=
rfl

/--
A version of `equiv.arrow_congr` in `Type`, rather than `Sort`.

The `equiv_rw` tactic is not able to use the default `Sort` level `equiv.arrow_congr`,
because Lean's universe rules will not unify `?l_1` with `imax (1 ?m_1)`.
-/
@[congr]
def arrow_congr' {α₁ β₁ α₂ β₂ : Type*} (hα : α₁ ≃ α₂) (hβ : β₁ ≃ β₂) : (α₁ → β₁) ≃ (α₂ → β₂) :=
equiv.arrow_congr hα hβ

@[simp] lemma arrow_congr'_apply {α₁ β₁ α₂ β₂ : Type*} (e₁ : α₁ ≃ α₂) (e₂ : β₁ ≃ β₂)
  (f : α₁ → β₁) (x : α₂) :
  arrow_congr' e₁ e₂ f x = (e₂ $ f $ e₁.symm x) :=
rfl

def conj (e : α ≃ β) : (α → α) ≃ (β → β) := arrow_congr e e

@[simp] lemma conj_apply (e : α ≃ β) (f : α → α) (x : β) :
  e.conj f x = (e $ f $ e.symm x) :=
rfl

@[simp] lemma conj_refl : conj (equiv.refl α) = equiv.refl (α → α) := rfl

@[simp] lemma conj_symm (e : α ≃ β) : e.conj.symm = e.symm.conj := rfl

@[simp] lemma conj_trans (e₁ : α ≃ β) (e₂ : β ≃ γ) :
  (e₁.trans e₂).conj = e₁.conj.trans e₂.conj :=
rfl

-- This should not be a simp lemma as long as `(∘)` is reducible:
-- when `(∘)` is reducible, Lean can unify `f₁ ∘ f₂` with any `g` using
-- `f₁ := g` and `f₂ := λ x, x`.  This causes nontermination.
lemma conj_comp (e : α ≃ β) (f₁ f₂ : α → α) :
  e.conj (f₁ ∘ f₂) = (e.conj f₁) ∘ (e.conj f₂) :=
by apply arrow_congr_comp

def punit_equiv_punit : punit.{v} ≃ punit.{w} :=
⟨λ _, punit.star, λ _, punit.star, λ u, by { cases u, refl }, λ u, by { cases u, reflexivity }⟩

section
@[simp] def arrow_punit_equiv_punit (α : Sort*) : (α → punit.{v}) ≃ punit.{w} :=
⟨λ f, punit.star, λ u f, punit.star,
  λ f, by { funext x, cases f x, refl }, λ u, by { cases u, reflexivity }⟩

@[simp] def punit_arrow_equiv (α : Sort*) : (punit.{u} → α) ≃ α :=
⟨λ f, f punit.star, λ a u, a, λ f, by { funext x, cases x, refl }, λ u, rfl⟩

@[simp] def empty_arrow_equiv_punit (α : Sort*) : (empty → α) ≃ punit.{u} :=
⟨λ f, punit.star, λ u e, e.rec _, λ f, funext $ λ x, x.rec _, λ u, by { cases u, refl }⟩

@[simp] def pempty_arrow_equiv_punit (α : Sort*) : (pempty → α) ≃ punit.{u} :=
⟨λ f, punit.star, λ u e, e.rec _, λ f, funext $ λ x, x.rec _, λ u, by { cases u, refl }⟩

@[simp] def false_arrow_equiv_punit (α : Sort*) : (false → α) ≃ punit.{u} :=
calc (false → α) ≃ (empty → α) : arrow_congr false_equiv_empty (equiv.refl _)
             ... ≃ punit       : empty_arrow_equiv_punit _

end

@[congr] def prod_congr {α₁ β₁ α₂ β₂ : Sort*} (e₁ : α₁ ≃ α₂) (e₂ :β₁ ≃ β₂) : α₁ × β₁ ≃ α₂ × β₂ :=
⟨λp, (e₁ p.1, e₂ p.2), λp, (e₁.symm p.1, e₂.symm p.2),
   λ ⟨a, b⟩, show (e₁.symm (e₁ a), e₂.symm (e₂ b)) = (a, b), by rw [symm_apply_apply, symm_apply_apply],
   λ ⟨a, b⟩, show (e₁ (e₁.symm a), e₂ (e₂.symm b)) = (a, b), by rw [apply_symm_apply, apply_symm_apply]⟩

@[simp] theorem prod_congr_apply {α₁ β₁ α₂ β₂ : Sort*} (e₁ : α₁ ≃ α₂) (e₂ : β₁ ≃ β₂) (a : α₁) (b : β₁) :
  prod_congr e₁ e₂ (a, b) = (e₁ a, e₂ b) :=
rfl

@[simp] def prod_comm (α β : Sort*) : α × β ≃ β × α :=
⟨λ p, (p.2, p.1), λ p, (p.2, p.1), λ⟨a, b⟩, rfl, λ⟨a, b⟩, rfl⟩

@[simp] def prod_assoc (α β γ : Sort*) : (α × β) × γ ≃ α × (β × γ) :=
⟨λ p, ⟨p.1.1, ⟨p.1.2, p.2⟩⟩, λp, ⟨⟨p.1, p.2.1⟩, p.2.2⟩, λ ⟨⟨a, b⟩, c⟩, rfl, λ ⟨a, ⟨b, c⟩⟩, rfl⟩

@[simp] theorem prod_assoc_apply {α β γ : Sort*} (p : (α × β) × γ) :
  prod_assoc α β γ p = ⟨p.1.1, ⟨p.1.2, p.2⟩⟩ := rfl

section
@[simp] def prod_punit (α : Sort*) : α × punit.{u+1} ≃ α :=
⟨λ p, p.1, λ a, (a, punit.star), λ ⟨_, punit.star⟩, rfl, λ a, rfl⟩

@[simp] theorem prod_punit_apply {α : Sort*} (a : α × punit.{u+1}) : prod_punit α a = a.1 := rfl

@[simp] def punit_prod (α : Sort*) : punit.{u+1} × α ≃ α :=
calc punit × α ≃ α × punit : prod_comm _ _
           ... ≃ α         : prod_punit _

@[simp] theorem punit_prod_apply {α : Sort*} (a : punit.{u+1} × α) : punit_prod α a = a.2 := rfl

@[simp] def prod_empty (α : Sort*) : α × empty ≃ empty :=
equiv_empty (λ ⟨_, e⟩, e.rec _)

@[simp] def empty_prod (α : Sort*) : empty × α ≃ empty :=
equiv_empty (λ ⟨e, _⟩, e.rec _)

@[simp] def prod_pempty (α : Sort*) : α × pempty ≃ pempty :=
equiv_pempty (λ ⟨_, e⟩, e.rec _)

@[simp] def pempty_prod (α : Sort*) : pempty × α ≃ pempty :=
equiv_pempty (λ ⟨e, _⟩, e.rec _)
end

section
open sum
def psum_equiv_sum (α β : Sort*) : psum α β ≃ α ⊕ β :=
⟨λ s, psum.cases_on s inl inr,
 λ s, sum.cases_on s psum.inl psum.inr,
 λ s, by cases s; refl,
 λ s, by cases s; refl⟩

def sum_congr {α₁ β₁ α₂ β₂ : Sort*} : α₁ ≃ α₂ → β₁ ≃ β₂ → α₁ ⊕ β₁ ≃ α₂ ⊕ β₂
| ⟨f₁, g₁, l₁, r₁⟩ ⟨f₂, g₂, l₂, r₂⟩ :=
  ⟨λ s, match s with inl a₁ := inl (f₁ a₁) | inr b₁ := inr (f₂ b₁) end,
   λ s, match s with inl a₂ := inl (g₁ a₂) | inr b₂ := inr (g₂ b₂) end,
   λ s, match s with inl a := congr_arg inl (l₁ a) | inr a := congr_arg inr (l₂ a) end,
   λ s, match s with inl a := congr_arg inl (r₁ a) | inr a := congr_arg inr (r₂ a) end⟩

@[simp] theorem sum_congr_apply_inl {α₁ β₁ α₂ β₂ : Sort*} (e₁ : α₁ ≃ α₂) (e₂ : β₁ ≃ β₂) (a : α₁) :
  sum_congr e₁ e₂ (inl a) = inl (e₁ a) :=
by { cases e₁, cases e₂, refl }

@[simp] theorem sum_congr_apply_inr {α₁ β₁ α₂ β₂ : Sort*} (e₁ : α₁ ≃ α₂) (e₂ : β₁ ≃ β₂) (b : β₁) :
  sum_congr e₁ e₂ (inr b) = inr (e₂ b) :=
by { cases e₁, cases e₂, refl }

@[simp] lemma sum_congr_symm {α β γ δ : Type u} (e : α ≃ β) (f : γ ≃ δ) (x) :
  (equiv.sum_congr e f).symm x = (equiv.sum_congr (e.symm) (f.symm)) x :=
by { cases e, cases f, cases x; refl }

def bool_equiv_punit_sum_punit : bool ≃ punit.{u+1} ⊕ punit.{v+1} :=
⟨λ b, cond b (inr punit.star) (inl punit.star),
 λ s, sum.rec_on s (λ_, ff) (λ_, tt),
 λ b, by cases b; refl,
 λ s, by rcases s with ⟨⟨⟩⟩ | ⟨⟨⟩⟩; refl⟩

noncomputable def Prop_equiv_bool : Prop ≃ bool :=
⟨λ p, @to_bool p (classical.prop_decidable _),
 λ b, b, λ p, by simp, λ b, by simp⟩

@[simp] def sum_comm (α β : Sort*) : α ⊕ β ≃ β ⊕ α :=
⟨λ s, match s with inl a := inr a | inr b := inl b end,
 λ s, match s with inl b := inr b | inr a := inl a end,
 λ s, by cases s; refl,
 λ s, by cases s; refl⟩

@[simp] def sum_assoc (α β γ : Sort*) : (α ⊕ β) ⊕ γ ≃ α ⊕ (β ⊕ γ) :=
⟨λ s, match s with inl (inl a) := inl a | inl (inr b) := inr (inl b) | inr c := inr (inr c) end,
 λ s, match s with inl a := inl (inl a) | inr (inl b) := inl (inr b) | inr (inr c) := inr c end,
 λ s, by rcases s with ⟨_ | _⟩ | _; refl,
 λ s, by rcases s with _ | _ | _; refl⟩

@[simp] theorem sum_assoc_apply_in1 {α β γ} (a) : sum_assoc α β γ (inl (inl a)) = inl a := rfl
@[simp] theorem sum_assoc_apply_in2 {α β γ} (b) : sum_assoc α β γ (inl (inr b)) = inr (inl b) := rfl
@[simp] theorem sum_assoc_apply_in3 {α β γ} (c) : sum_assoc α β γ (inr c) = inr (inr c) := rfl

@[simp] def sum_empty (α : Sort*) : α ⊕ empty ≃ α :=
⟨λ s, match s with inl a := a | inr e := empty.rec _ e end,
 inl,
 λ s, by { rcases s with _ | ⟨⟨⟩⟩, refl },
 λ a, rfl⟩

@[simp] def empty_sum (α : Sort*) : empty ⊕ α ≃ α :=
(sum_comm _ _).trans $ sum_empty _

@[simp] def sum_pempty (α : Sort*) : α ⊕ pempty ≃ α :=
⟨λ s, match s with inl a := a | inr e := pempty.rec _ e end,
 inl,
 λ s, by { rcases s with _ | ⟨⟨⟩⟩, refl },
 λ a, rfl⟩

@[simp] def pempty_sum (α : Sort*) : pempty ⊕ α ≃ α :=
(sum_comm _ _).trans $ sum_pempty _

@[simp] def option_equiv_sum_punit (α : Sort*) : option α ≃ α ⊕ punit.{u+1} :=
⟨λ o, match o with none := inr punit.star | some a := inl a end,
 λ s, match s with inr _ := none | inl a := some a end,
 λ o, by cases o; refl,
 λ s, by rcases s with _ | ⟨⟨⟩⟩; refl⟩

def sum_equiv_sigma_bool (α β : Sort*) : α ⊕ β ≃ (Σ b: bool, cond b α β) :=
⟨λ s, match s with inl a := ⟨tt, a⟩ | inr b := ⟨ff, b⟩ end,
 λ s, match s with ⟨tt, a⟩ := inl a | ⟨ff, b⟩ := inr b end,
 λ s, by cases s; refl,
 λ s, by rcases s with ⟨_|_, _⟩; refl⟩

def sigma_preimage_equiv {α β : Type*} (f : α → β) :
  (Σ y : β, {x // f x = y}) ≃ α :=
⟨λ x, x.2.1, λ x, ⟨f x, x, rfl⟩, λ ⟨y, x, rfl⟩, rfl, λ x, rfl⟩

end

section

def Pi_congr_right {α} {β₁ β₂ : α → Sort*} (F : ∀ a, β₁ a ≃ β₂ a) : (Π a, β₁ a) ≃ (Π a, β₂ a) :=
⟨λ H a, F a (H a), λ H a, (F a).symm (H a),
 λ H, funext $ by simp, λ H, funext $ by simp⟩

def Pi_curry {α} {β : α → Sort*} (γ : Π a, β a → Sort*) : (Π x : sigma β, γ x.1 x.2) ≃ (Π a b, γ a b) :=
{ to_fun := λ f x y, f ⟨x,y⟩,
  inv_fun := λ f x, f x.1 x.2,
  left_inv := λ f, funext $ λ ⟨x,y⟩, rfl,
  right_inv := λ f, funext $ λ x, funext $ λ y, rfl }

end

section
def psigma_equiv_sigma {α} (β : α → Sort*) : psigma β ≃ sigma β :=
⟨λ ⟨a, b⟩, ⟨a, b⟩, λ ⟨a, b⟩, ⟨a, b⟩, λ ⟨a, b⟩, rfl, λ ⟨a, b⟩, rfl⟩

def sigma_congr_right {α} {β₁ β₂ : α → Sort*} (F : ∀ a, β₁ a ≃ β₂ a) : sigma β₁ ≃ sigma β₂ :=
⟨λ ⟨a, b⟩, ⟨a, F a b⟩, λ ⟨a, b⟩, ⟨a, (F a).symm b⟩,
 λ ⟨a, b⟩, congr_arg (sigma.mk a) $ symm_apply_apply (F a) b,
 λ ⟨a, b⟩, congr_arg (sigma.mk a) $ apply_symm_apply (F a) b⟩

def sigma_congr_left {α₁ α₂} {β : α₂ → Sort*} : ∀ f : α₁ ≃ α₂, (Σ a:α₁, β (f a)) ≃ (Σ a:α₂, β a)
| ⟨f, g, l, r⟩ :=
  ⟨λ ⟨a, b⟩, ⟨f a, b⟩, λ ⟨a, b⟩, ⟨g a, @@eq.rec β b (r a).symm⟩,
   λ ⟨a, b⟩, match g (f a), l a : ∀ a' (h : a' = a),
       @sigma.mk _ (β ∘ f) _ (@@eq.rec β b (congr_arg f h.symm)) = ⟨a, b⟩ with
     | _, rfl := rfl end,
   λ ⟨a, b⟩, match f (g a), _ : ∀ a' (h : a' = a), sigma.mk a' (@@eq.rec β b h.symm) = ⟨a, b⟩ with
     | _, rfl := rfl end⟩

/-- transporting a sigma type through an equivalence of the base -/
def sigma_congr_left' {α₁ α₂} {β : α₁ → Sort*} : ∀ f : α₁ ≃ α₂, (Σ a:α₁, β a) ≃ (Σ a:α₂, β (f.symm a)) :=
λ f, (sigma_congr_left f.symm).symm

/-- transporting a sigma type through an equivalence of the base and a family of equivalences of matching fibres -/
def sigma_congr {α₁ α₂} {β₁ : α₁ → Sort*} {β₂ : α₂ → Sort*} (f : α₁ ≃ α₂) (F : ∀ a, β₁ a ≃ β₂ (f a)) :
  sigma β₁ ≃ sigma β₂ :=
(sigma_congr_right F).trans (sigma_congr_left f)

def sigma_equiv_prod (α β : Sort*) : (Σ_:α, β) ≃ α × β :=
⟨λ ⟨a, b⟩, ⟨a, b⟩, λ ⟨a, b⟩, ⟨a, b⟩, λ ⟨a, b⟩, rfl, λ ⟨a, b⟩, rfl⟩

def sigma_equiv_prod_of_equiv {α β} {β₁ : α → Sort*} (F : ∀ a, β₁ a ≃ β) : sigma β₁ ≃ α × β :=
(sigma_congr_right F).trans (sigma_equiv_prod α β)

end

section
def arrow_prod_equiv_prod_arrow (α β γ : Type*) : (γ → α × β) ≃ (γ → α) × (γ → β) :=
⟨λ f, (λ c, (f c).1, λ c, (f c).2),
 λ p c, (p.1 c, p.2 c),
 λ f, funext $ λ c, prod.mk.eta,
 λ p, by { cases p, refl }⟩

def arrow_arrow_equiv_prod_arrow (α β γ : Sort*) : (α → β → γ) ≃ (α × β → γ) :=
⟨λ f, λ p, f p.1 p.2,
 λ f, λ a b, f (a, b),
 λ f, rfl,
 λ f, by { funext p, cases p, refl }⟩

open sum
def sum_arrow_equiv_prod_arrow (α β γ : Type*) : ((α ⊕ β) → γ) ≃ (α → γ) × (β → γ) :=
⟨λ f, (f ∘ inl, f ∘ inr),
 λ p s, sum.rec_on s p.1 p.2,
 λ f, by { funext s, cases s; refl },
 λ p, by { cases p, refl }⟩

def sum_prod_distrib (α β γ : Sort*) : (α ⊕ β) × γ ≃ (α × γ) ⊕ (β × γ) :=
⟨λ p, match p with (inl a, c) := inl (a, c) | (inr b, c) := inr (b, c) end,
 λ s, match s with inl (a, c) := (inl a, c) | inr (b, c) := (inr b, c) end,
 λ p, by rcases p with ⟨_ | _, _⟩; refl,
 λ s, by rcases s with ⟨_, _⟩ | ⟨_, _⟩; refl⟩

@[simp] theorem sum_prod_distrib_apply_left {α β γ} (a : α) (c : γ) :
   sum_prod_distrib α β γ (sum.inl a, c) = sum.inl (a, c) := rfl
@[simp] theorem sum_prod_distrib_apply_right {α β γ} (b : β) (c : γ) :
   sum_prod_distrib α β γ (sum.inr b, c) = sum.inr (b, c) := rfl

def prod_sum_distrib (α β γ : Sort*) : α × (β ⊕ γ) ≃ (α × β) ⊕ (α × γ) :=
calc α × (β ⊕ γ) ≃ (β ⊕ γ) × α       : prod_comm _ _
            ...   ≃ (β × α) ⊕ (γ × α) : sum_prod_distrib _ _ _
            ...   ≃ (α × β) ⊕ (α × γ) : sum_congr (prod_comm _ _) (prod_comm _ _)

@[simp] theorem prod_sum_distrib_apply_left {α β γ} (a : α) (b : β) :
   prod_sum_distrib α β γ (a, sum.inl b) = sum.inl (a, b) := rfl
@[simp] theorem prod_sum_distrib_apply_right {α β γ} (a : α) (c : γ) :
   prod_sum_distrib α β γ (a, sum.inr c) = sum.inr (a, c) := rfl

def sigma_prod_distrib {ι : Type*} (α : ι → Type*) (β : Type*) :
  ((Σ i, α i) × β) ≃ (Σ i, (α i × β)) :=
⟨λ p, ⟨p.1.1, (p.1.2, p.2)⟩,
 λ p, (⟨p.1, p.2.1⟩, p.2.2),
 λ p, by { rcases p with ⟨⟨_, _⟩, _⟩, refl },
 λ p, by { rcases p with ⟨_, ⟨_, _⟩⟩, refl }⟩

def bool_prod_equiv_sum (α : Type u) : bool × α ≃ α ⊕ α :=
calc bool × α ≃ (unit ⊕ unit) × α       : prod_congr bool_equiv_punit_sum_punit (equiv.refl _)
      ...     ≃ α × (unit ⊕ unit)       : prod_comm _ _
      ...     ≃ (α × unit) ⊕ (α × unit) : prod_sum_distrib _ _ _
      ...     ≃ α ⊕ α                   : sum_congr (prod_punit _) (prod_punit _)
end

section
open sum nat
def nat_equiv_nat_sum_punit : ℕ ≃ ℕ ⊕ punit.{u+1} :=
⟨λ n, match n with zero := inr punit.star | succ a := inl a end,
 λ s, match s with inl n := succ n | inr punit.star := zero end,
 λ n, begin cases n, repeat { refl } end,
 λ s, begin cases s with a u, { refl }, {cases u, { refl }} end⟩

@[simp] def nat_sum_punit_equiv_nat : ℕ ⊕ punit.{u+1} ≃ ℕ :=
nat_equiv_nat_sum_punit.symm

def int_equiv_nat_sum_nat : ℤ ≃ ℕ ⊕ ℕ :=
by refine ⟨_, _, _, _⟩; intro z; {cases z; [left, right]; assumption} <|> {cases z; refl}

end

def list_equiv_of_equiv {α β : Type*} : α ≃ β → list α ≃ list β
| ⟨f, g, l, r⟩ :=
  by refine ⟨list.map f, list.map g, λ x, _, λ x, _⟩;
     simp [id_of_left_inverse l, id_of_right_inverse r]

def fin_equiv_subtype (n : ℕ) : fin n ≃ {m // m < n} :=
⟨λ x, ⟨x.1, x.2⟩, λ x, ⟨x.1, x.2⟩, λ ⟨a, b⟩, rfl,λ ⟨a, b⟩, rfl⟩

def decidable_eq_of_equiv [decidable_eq β] (e : α ≃ β) : decidable_eq α
| a₁ a₂ := decidable_of_iff (e a₁ = e a₂) e.injective.eq_iff

def inhabited_of_equiv [inhabited β] (e : α ≃ β) : inhabited α :=
⟨e.symm (default _)⟩

def unique_of_equiv (e : α ≃ β) (h : unique β) : unique α :=
e.symm.surjective.unique

def unique_congr (e : α ≃ β) : unique α ≃ unique β :=
{ to_fun := e.symm.unique_of_equiv,
  inv_fun := e.unique_of_equiv,
  left_inv := λ _, subsingleton.elim _ _,
  right_inv := λ _, subsingleton.elim _ _ }

section
open subtype

def subtype_congr {p : α → Prop} {q : β → Prop}
  (e : α ≃ β) (h : ∀ a, p a ↔ q (e a)) : {a : α // p a} ≃ {b : β // q b} :=
⟨λ x, ⟨e x.1, (h _).1 x.2⟩,
 λ y, ⟨e.symm y.1, (h _).2 (by { simp, exact y.2 })⟩,
 λ ⟨x, h⟩, subtype.eq' $ by simp,
 λ ⟨y, h⟩, subtype.eq' $ by simp⟩

def subtype_congr_right {p q : α → Prop} (e : ∀x, p x ↔ q x) : subtype p ≃ subtype q :=
subtype_congr (equiv.refl _) e

@[simp] lemma subtype_congr_right_mk {p q : α → Prop} (e : ∀x, p x ↔ q x)
  {x : α} (h : p x) : subtype_congr_right e ⟨x, h⟩ = ⟨x, (e x).1 h⟩ := rfl

def subtype_equiv_of_subtype' {p : α → Prop} (e : α ≃ β) :
  {a : α // p a} ≃ {b : β // p (e.symm b)} :=
subtype_congr e $ by simp

def subtype_congr_prop {α : Type*} {p q : α → Prop} (h : p = q) : subtype p ≃ subtype q :=
subtype_congr (equiv.refl α) (assume a, h ▸ iff.rfl)

def set_congr {α : Type*} {s t : set α} (h : s = t) : s ≃ t :=
subtype_congr_prop h

def subtype_subtype_equiv_subtype_exists {α : Type u} (p : α → Prop) (q : subtype p → Prop) :
  subtype q ≃ {a : α // ∃h:p a, q ⟨a, h⟩ } :=
⟨λ⟨⟨a, ha⟩, ha'⟩, ⟨a, ha, ha'⟩,
  λ⟨a, ha⟩, ⟨⟨a, ha.cases_on $ assume h _, h⟩, by { cases ha, exact ha_h }⟩,
  assume ⟨⟨a, ha⟩, h⟩, rfl, assume ⟨a, h₁, h₂⟩, rfl⟩

def subtype_subtype_equiv_subtype_inter {α : Type u} (p q : α → Prop) :
  {x : subtype p // q x.1} ≃ subtype (λ x, p x ∧ q x) :=
(subtype_subtype_equiv_subtype_exists p _).trans $
subtype_congr_right $ λ x, exists_prop

/-- If the outer subtype has more restrictive predicate than the inner one,
then we can drop the latter. -/
def subtype_subtype_equiv_subtype {α : Type u} {p q : α → Prop} (h : ∀ {x}, q x → p x) :
  {x : subtype p // q x.1} ≃ subtype q :=
(subtype_subtype_equiv_subtype_inter p _).trans $
subtype_congr_right $
assume x,
⟨and.right, λ h₁, ⟨h h₁, h₁⟩⟩

/-- If a proposition holds for all elements, then the subtype is
equivalent to the original type. -/
def subtype_univ_equiv {α : Type u} {p : α → Prop} (h : ∀ x, p x) :
  subtype p ≃ α :=
⟨λ x, x, λ x, ⟨x, h x⟩, λ x, subtype.eq rfl, λ x, rfl⟩

/-- A subtype of a sigma-type is a sigma-type over a subtype. -/
def subtype_sigma_equiv {α : Type u} (p : α → Type v) (q : α → Prop) :
  { y : sigma p // q y.1 } ≃ Σ(x : subtype q), p x.1 :=
⟨λ x, ⟨⟨x.1.1, x.2⟩, x.1.2⟩,
 λ x, ⟨⟨x.1.1, x.2⟩, x.1.2⟩,
 λ ⟨⟨x, h⟩, y⟩, rfl,
 λ ⟨⟨x, y⟩, h⟩, rfl⟩

/-- A sigma type over a subtype is equivalent to the sigma set over the original type,
if the fiber is empty outside of the subset -/
def sigma_subtype_equiv_of_subset {α : Type u} (p : α → Type v) (q : α → Prop)
  (h : ∀ x, p x → q x) :
  (Σ x : subtype q, p x) ≃ Σ x : α, p x :=
(subtype_sigma_equiv p q).symm.trans $ subtype_univ_equiv $ λ x, h x.1 x.2

def sigma_subtype_preimage_equiv {α : Type u} {β : Type v} (f : α → β) (p : β → Prop)
  (h : ∀ x, p (f x)) :
  (Σ y : subtype p, {x : α // f x = y}) ≃ α :=
calc _ ≃ Σ y : β, {x : α // f x = y} : sigma_subtype_equiv_of_subset _ p (λ y ⟨x, h'⟩, h' ▸ h x)
   ... ≃ α                           : sigma_preimage_equiv f

def sigma_subtype_preimage_equiv_subtype {α : Type u} {β : Type v} (f : α → β)
  {p : α → Prop} {q : β → Prop} (h : ∀ x, p x ↔ q (f x)) :
  (Σ y : subtype q, {x : α // f x = y}) ≃ subtype p :=
calc (Σ y : subtype q, {x : α // f x = y}) ≃
  Σ y : subtype q, {x : subtype p // subtype.mk (f x) ((h x).1 x.2) = y} :
  begin
    apply sigma_congr_right,
    assume y,
    symmetry,
    refine (subtype_subtype_equiv_subtype_exists _ _).trans (subtype_congr_right _),
    assume x,
    exact ⟨λ ⟨hp, h'⟩, congr_arg subtype.val h', λ h', ⟨(h x).2 (h'.symm ▸ y.2), subtype.eq h'⟩⟩
  end

   ... ≃ subtype p : sigma_preimage_equiv (λ x : subtype p, (⟨f x, (h x).1 x.property⟩ : subtype q))

def pi_equiv_subtype_sigma (ι : Type*) (π : ι → Type*) :
  (Πi, π i) ≃ {f : ι → Σi, π i | ∀i, (f i).1 = i } :=
⟨ λf, ⟨λi, ⟨i, f i⟩, assume i, rfl⟩, λf i, begin rw ← f.2 i, exact (f.1 i).2 end,
  assume f, funext $ assume i, rfl,
  assume ⟨f, hf⟩, subtype.eq $ funext $ assume i, sigma.eq (hf i).symm $
    eq_of_heq $ rec_heq_of_heq _ $ rec_heq_of_heq _ $ heq.refl _⟩

def subtype_pi_equiv_pi {α : Sort u} {β : α → Sort v} {p : Πa, β a → Prop} :
  {f : Πa, β a // ∀a, p a (f a) } ≃ Πa, { b : β a // p a b } :=
⟨λf a, ⟨f.1 a, f.2 a⟩, λf, ⟨λa, (f a).1, λa, (f a).2⟩,
  by { rintro ⟨f, h⟩, refl },
  by { rintro f, funext a, exact subtype.eq' rfl }⟩

end

namespace set
open set

protected def univ (α) : @univ α ≃ α :=
⟨subtype.val, λ a, ⟨a, trivial⟩, λ ⟨a, _⟩, rfl, λ a, rfl⟩

@[simp] lemma univ_apply {α : Type u} (x : @univ α) :
  equiv.set.univ α x = x := rfl

@[simp] lemma univ_symm_apply {α : Type u} (x : α) :
  (equiv.set.univ α).symm x = ⟨x, trivial⟩ := rfl

protected def empty (α) : (∅ : set α) ≃ empty :=
equiv_empty $ λ ⟨x, h⟩, not_mem_empty x h

protected def pempty (α) : (∅ : set α) ≃ pempty :=
equiv_pempty $ λ ⟨x, h⟩, not_mem_empty x h

protected def union' {α} {s t : set α}
  (p : α → Prop) [decidable_pred p]
  (hs : ∀ x ∈ s, p x)
  (ht : ∀ x ∈ t, ¬ p x) : (s ∪ t : set α) ≃ s ⊕ t :=
{ to_fun := λ x, if hp : p x.1
    then sum.inl ⟨_, x.2.resolve_right (λ xt, ht _ xt hp)⟩
    else sum.inr ⟨_, x.2.resolve_left (λ xs, hp (hs _ xs))⟩,
  inv_fun := λ o, match o with
    | (sum.inl x) := ⟨x.1, or.inl x.2⟩
    | (sum.inr x) := ⟨x.1, or.inr x.2⟩
  end,
  left_inv := λ ⟨x, h'⟩, by by_cases p x; simp [union'._match_1, h]; congr,
  right_inv := λ o, begin
    rcases o with ⟨x, h⟩ | ⟨x, h⟩;
    dsimp [union'._match_1];
    [simp [hs _ h], simp [ht _ h]]
  end }

protected def union {α} {s t : set α} [decidable_pred s] (H : s ∩ t = ∅) :
  (s ∪ t : set α) ≃ s ⊕ t :=
set.union' s (λ _, id) (λ x xt xs, subset_empty_iff.2 H ⟨xs, xt⟩)

lemma union_apply_left {α} {s t : set α} [decidable_pred s] (H : s ∩ t = ∅)
  {a : (s ∪ t : set α)} (ha : ↑a ∈ s) : equiv.set.union H a = sum.inl ⟨a, ha⟩ :=
dif_pos ha

lemma union_apply_right {α} {s t : set α} [decidable_pred s] (H : s ∩ t = ∅)
  {a : (s ∪ t : set α)} (ha : ↑a ∈ t) : equiv.set.union H a = sum.inr ⟨a, ha⟩ :=
dif_neg (show ↑a ∉ s, by finish [set.ext_iff])

protected def singleton {α} (a : α) : ({a} : set α) ≃ punit.{u} :=
⟨λ _, punit.star, λ _, ⟨a, mem_singleton _⟩,
 λ ⟨x, h⟩, by { simp at h, subst x },
 λ ⟨⟩, rfl⟩

protected def of_eq {α : Type u} {s t : set α} (h : s = t) : s ≃ t :=
{ to_fun := λ x, ⟨x.1, h ▸ x.2⟩,
  inv_fun := λ x, ⟨x.1, h.symm ▸ x.2⟩,
  left_inv := λ _, subtype.eq rfl,
  right_inv := λ _, subtype.eq rfl }

@[simp] lemma of_eq_apply {α : Type u} {s t : set α} (h : s = t) (a : s) :
  equiv.set.of_eq h a = ⟨a, h ▸ a.2⟩ := rfl

@[simp] lemma of_eq_symm_apply {α : Type u} {s t : set α} (h : s = t) (a : t) :
  (equiv.set.of_eq h).symm a = ⟨a, h.symm ▸ a.2⟩ := rfl

protected def insert {α} {s : set.{u} α} [decidable_pred s] {a : α} (H : a ∉ s) :
  (insert a s : set α) ≃ s ⊕ punit.{u+1} :=
calc (insert a s : set α) ≃ ↥(s ∪ {a}) : equiv.set.of_eq (by simp)
... ≃ s ⊕ ({a} : set α) : equiv.set.union (by finish [set.ext_iff])
... ≃ s ⊕ punit.{u+1} : sum_congr (equiv.refl _) (equiv.set.singleton _)

protected def sum_compl {α} (s : set α) [decidable_pred s] : s ⊕ (-s : set α) ≃ α :=
calc s ⊕ (-s : set α) ≃ ↥(s ∪ -s) : (equiv.set.union (by simp [set.ext_iff])).symm
... ≃ @univ α : equiv.set.of_eq (by simp)
... ≃ α : equiv.set.univ _

@[simp] lemma sum_compl_apply_inl {α : Type u} (s : set α) [decidable_pred s] (x : s) :
  equiv.set.sum_compl s (sum.inl x) = x := rfl

@[simp] lemma sum_compl_apply_inr {α : Type u} (s : set α) [decidable_pred s] (x : -s) :
  equiv.set.sum_compl s (sum.inr x) = x := rfl

lemma sum_compl_symm_apply_of_mem {α : Type u} {s : set α} [decidable_pred s] {x : α}
  (hx : x ∈ s) : (equiv.set.sum_compl s).symm x = sum.inl ⟨x, hx⟩ :=
have ↑(⟨x, or.inl hx⟩ : (s ∪ -s : set α)) ∈ s, from hx,
by { rw [equiv.set.sum_compl], simpa using set.union_apply_left _ this }

lemma sum_compl_symm_apply_of_not_mem {α : Type u} {s : set α} [decidable_pred s] {x : α}
  (hx : x ∉ s) : (equiv.set.sum_compl s).symm x = sum.inr ⟨x, hx⟩ :=
have ↑(⟨x, or.inr hx⟩ : (s ∪ -s : set α)) ∈ -s, from hx,
by { rw [equiv.set.sum_compl], simpa using set.union_apply_right _ this }

protected def union_sum_inter {α : Type u} (s t : set α) [decidable_pred s] :
  (s ∪ t : set α) ⊕ (s ∩ t : set α) ≃ s ⊕ t :=
calc  (s ∪ t : set α) ⊕ (s ∩ t : set α)
    ≃ (s ∪ t \ s : set α) ⊕ (s ∩ t : set α) : by rw [union_diff_self]
... ≃ (s ⊕ (t \ s : set α)) ⊕ (s ∩ t : set α) :
  sum_congr (set.union (inter_diff_self _ _)) (equiv.refl _)
... ≃ s ⊕ (t \ s : set α) ⊕ (s ∩ t : set α) : sum_assoc _ _ _
... ≃ s ⊕ (t \ s ∪ s ∩ t : set α) : sum_congr (equiv.refl _) begin
    refine (set.union' (∉ s) _ _).symm,
    exacts [λ x hx, hx.2, λ x hx, not_not_intro hx.1]
  end
... ≃ s ⊕ t : by { rw (_ : t \ s ∪ s ∩ t = t), rw [union_comm, inter_comm, inter_union_diff] }

protected def prod {α β} (s : set α) (t : set β) :
  s.prod t ≃ s × t :=
⟨λp, ⟨⟨p.1.1, p.2.1⟩, ⟨p.1.2, p.2.2⟩⟩,
 λp, ⟨⟨p.1.1, p.2.1⟩, ⟨p.1.2, p.2.2⟩⟩,
 λ ⟨⟨x, y⟩, ⟨h₁, h₂⟩⟩, rfl,
 λ ⟨⟨x, h₁⟩, ⟨y, h₂⟩⟩, rfl⟩

protected noncomputable def image_of_inj_on {α β} (f : α → β) (s : set α) (H : inj_on f s) :
  s ≃ (f '' s) :=
⟨λ ⟨x, h⟩, ⟨f x, mem_image_of_mem f h⟩,
 λ ⟨y, h⟩, ⟨classical.some h, (classical.some_spec h).1⟩,
 λ ⟨x, h⟩, subtype.eq (H (classical.some_spec (mem_image_of_mem f h)).1 h
   (classical.some_spec (mem_image_of_mem f h)).2),
 λ ⟨y, h⟩, subtype.eq (classical.some_spec h).2⟩

protected noncomputable def image {α β} (f : α → β) (s : set α) (H : injective f) : s ≃ (f '' s) :=
equiv.set.image_of_inj_on f s (λ x y hx hy hxy, H hxy)

@[simp] theorem image_apply {α β} (f : α → β) (s : set α) (H : injective f) (a h) :
  set.image f s H ⟨a, h⟩ = ⟨f a, mem_image_of_mem _ h⟩ := rfl

protected noncomputable def range {α β} (f : α → β) (H : injective f) :
  α ≃ range f :=
{ to_fun := λ x, ⟨f x, mem_range_self _⟩,
  inv_fun := λ x, classical.some x.2,
  left_inv := λ x, H (classical.some_spec (show f x ∈ range f, from mem_range_self _)),
  right_inv := λ x, subtype.eq $ classical.some_spec x.2 }

@[simp] theorem range_apply {α β} (f : α → β) (H : injective f) (a) :
  set.range f H a = ⟨f a, set.mem_range_self _⟩ := rfl

protected def congr {α β : Type*} (e : α ≃ β) : set α ≃ set β :=
⟨λ s, e '' s, λ t, e.symm '' t, symm_image_image e, symm_image_image e.symm⟩

protected def sep {α : Type u} (s : set α) (t : α → Prop) :
  ({ x ∈ s | t x } : set α) ≃ { x : s | t x.1 } :=
(equiv.subtype_subtype_equiv_subtype_inter s t).symm

end set

noncomputable def of_bijective {α β} {f : α → β} (hf : bijective f) : α ≃ β :=
⟨f, λ x, classical.some (hf.2 x), λ x, hf.1 (classical.some_spec (hf.2 (f x))),
  λ x, classical.some_spec (hf.2 x)⟩

@[simp] theorem of_bijective_to_fun {α β} {f : α → β} (hf : bijective f) : (of_bijective hf : α → β) = f := rfl

def subtype_quotient_equiv_quotient_subtype (p₁ : α → Prop) [s₁ : setoid α]
  [s₂ : setoid (subtype p₁)] (p₂ : quotient s₁ → Prop) (hp₂ :  ∀ a, p₁ a ↔ p₂ ⟦a⟧)
  (h : ∀ x y : subtype p₁, @setoid.r _ s₂ x y ↔ (x : α) ≈ y) :
  {x // p₂ x} ≃ quotient s₂ :=
{ to_fun := λ a, quotient.hrec_on a.1 (λ a h, ⟦⟨a, (hp₂ _).2 h⟩⟧)
    (λ a b hab, hfunext (by rw quotient.sound hab)
    (λ h₁ h₂ _, heq_of_eq (quotient.sound ((h _ _).2 hab)))) a.2,
  inv_fun := λ a, quotient.lift_on a (λ a, (⟨⟦a.1⟧, (hp₂ _).1 a.2⟩ : {x // p₂ x}))
    (λ a b hab, subtype.eq' (quotient.sound ((h _ _).1 hab))),
  left_inv := λ ⟨a, ha⟩, quotient.induction_on a (λ a ha, rfl) ha,
  right_inv := λ a, quotient.induction_on a (λ ⟨a, ha⟩, rfl) }

section swap
variable [decidable_eq α]
open decidable

def swap_core (a b r : α) : α :=
if r = a then b
else if r = b then a
else r

theorem swap_core_self (r a : α) : swap_core a a r = r :=
by { unfold swap_core, split_ifs; cc }

theorem swap_core_swap_core (r a b : α) : swap_core a b (swap_core a b r) = r :=
by { unfold swap_core, split_ifs; cc }

theorem swap_core_comm (r a b : α) : swap_core a b r = swap_core b a r :=
by { unfold swap_core, split_ifs; cc }

/-- `swap a b` is the permutation that swaps `a` and `b` and
  leaves other values as is. -/
def swap (a b : α) : perm α :=
⟨swap_core a b, swap_core a b, λr, swap_core_swap_core r a b, λr, swap_core_swap_core r a b⟩

theorem swap_self (a : α) : swap a a = equiv.refl _ :=
eq_of_to_fun_eq $ funext $ λ r, swap_core_self r a

theorem swap_comm (a b : α) : swap a b = swap b a :=
eq_of_to_fun_eq $ funext $ λ r, swap_core_comm r _ _

theorem swap_apply_def (a b x : α) : swap a b x = if x = a then b else if x = b then a else x :=
rfl

@[simp] theorem swap_apply_left (a b : α) : swap a b a = b :=
if_pos rfl

@[simp] theorem swap_apply_right (a b : α) : swap a b b = a :=
by { by_cases b = a; simp [swap_apply_def, *] }

theorem swap_apply_of_ne_of_ne {a b x : α} : x ≠ a → x ≠ b → swap a b x = x :=
by simp [swap_apply_def] {contextual := tt}

@[simp] theorem swap_swap (a b : α) : (swap a b).trans (swap a b) = equiv.refl _ :=
eq_of_to_fun_eq $ funext $ λ x, swap_core_swap_core _ _ _

theorem swap_comp_apply {a b x : α} (π : perm α) :
  π.trans (swap a b) x = if π x = a then b else if π x = b then a else π x :=
by { cases π, refl }

@[simp] lemma swap_inv {α : Type*} [decidable_eq α] (x y : α) :
  (swap x y)⁻¹ = swap x y := rfl

@[simp] lemma symm_trans_swap_trans [decidable_eq β] (a b : α)
  (e : α ≃ β) : (e.symm.trans (swap a b)).trans e = swap (e a) (e b) :=
equiv.ext _ _ (λ x, begin
  have : ∀ a, e.symm x = a ↔ x = e a :=
    λ a, by { rw @eq_comm _ (e.symm x), split; intros; simp * at * },
  simp [swap_apply_def, this],
  split_ifs; simp
end)

@[simp] lemma swap_mul_self {α : Type*} [decidable_eq α] (i j : α) : swap i j * swap i j = 1 :=
equiv.swap_swap i j

@[simp] lemma swap_apply_self {α : Type*} [decidable_eq α] (i j a : α) : swap i j (swap i j a) = a :=
by rw [← perm.mul_apply, swap_mul_self, perm.one_apply]

/-- Augment an equivalence with a prescribed mapping `f a = b` -/
def set_value (f : α ≃ β) (a : α) (b : β) : α ≃ β :=
(swap a (f.symm b)).trans f

@[simp] theorem set_value_eq (f : α ≃ β) (a : α) (b : β) : set_value f a b a = b :=
by { dsimp [set_value], simp [swap_apply_left] }

end swap

protected lemma forall_congr {p : α → Prop} {q : β → Prop} (f : α ≃ β)
  (h : ∀{x}, p x ↔ q (f x)) : (∀x, p x) ↔ (∀y, q y) :=
begin
  split; intros h₂ x,
  { rw [←f.right_inv x], apply h.mp, apply h₂ },
  apply h.mpr, apply h₂
end
protected lemma forall_congr' {p : α → Prop} {q : β → Prop} (f : α ≃ β)
  (h : ∀{x}, p (f.symm x) ↔ q x) : (∀x, p x) ↔ (∀y, q y) :=
(equiv.forall_congr f.symm (λ x, h.symm)).symm

-- We next build some higher arity versions of `equiv.forall_congr`.
-- Although they appear to just be repeated applications of `equiv.forall_congr`,
-- unification of metavariables works better with these versions.
-- In particular, they are necessary in `equiv_rw`.
-- (Stopping at ternary functions seems reasonable: at least in 1-categorical mathematics,
-- it's rare to have axioms involving more than 3 elements at once.)
universes ua1 ua2 ub1 ub2 ug1 ug2
variables {α₁ : Sort ua1} {α₂ : Sort ua2}
          {β₁ : Sort ub1} {β₂ : Sort ub2}
          {γ₁ : Sort ug1} {γ₂ : Sort ug2}

protected lemma forall₂_congr {p : α₁ → β₁ → Prop} {q : α₂ → β₂ → Prop} (eα : α₁ ≃ α₂) (eβ : β₁ ≃ β₂)
  (h : ∀{x y}, p x y ↔ q (eα x) (eβ y)) : (∀x y, p x y) ↔ (∀x y, q x y) :=
begin
  apply equiv.forall_congr,
  intros,
  apply equiv.forall_congr,
  intros,
  apply h,
end
protected lemma forall₂_congr' {p : α₁ → β₁ → Prop} {q : α₂ → β₂ → Prop} (eα : α₁ ≃ α₂) (eβ : β₁ ≃ β₂)
  (h : ∀{x y}, p (eα.symm x) (eβ.symm y) ↔ q x y) : (∀x y, p x y) ↔ (∀x y, q x y) :=
(equiv.forall₂_congr eα.symm eβ.symm (λ x y, h.symm)).symm

protected lemma forall₃_congr {p : α₁ → β₁ → γ₁ → Prop} {q : α₂ → β₂ → γ₂ → Prop}
  (eα : α₁ ≃ α₂) (eβ : β₁ ≃ β₂) (eγ : γ₁ ≃ γ₂)
  (h : ∀{x y z}, p x y z ↔ q (eα x) (eβ y) (eγ z)) : (∀x y z, p x y z) ↔ (∀x y z, q x y z) :=
begin
  apply equiv.forall₂_congr,
  intros,
  apply equiv.forall_congr,
  intros,
  apply h,
end
protected lemma forall₃_congr' {p : α₁ → β₁ → γ₁ → Prop} {q : α₂ → β₂ → γ₂ → Prop}
  (eα : α₁ ≃ α₂) (eβ : β₁ ≃ β₂) (eγ : γ₁ ≃ γ₂)
  (h : ∀{x y z}, p (eα.symm x) (eβ.symm y) (eγ.symm z) ↔ q x y z) :
    (∀x y z, p x y z) ↔ (∀x y z, q x y z) :=
(equiv.forall₃_congr eα.symm eβ.symm eγ.symm (λ x y z, h.symm)).symm

protected lemma forall_congr_left' {p : α → Prop} (f : α ≃ β) :
  (∀x, p x) ↔ (∀y, p (f.symm y)) :=
equiv.forall_congr f (λx, by simp)

protected lemma forall_congr_left {p : β → Prop} (f : α ≃ β) :
  (∀x, p (f x)) ↔ (∀y, p y) :=
(equiv.forall_congr_left' f.symm).symm

section
variables (P : α → Sort w) (e : α ≃ β)

/--
Transport dependent functions through an equivalence of the base space.
-/
def Pi_congr_left' : (Π a, P a) ≃ (Π b, P (e.symm b)) :=
{ to_fun := λ f x, f (e.symm x),
  inv_fun := λ f x, begin rw [← e.symm_apply_apply x], exact f (e x)  end,
  left_inv := λ f, funext $ λ x, eq_of_heq ((eq_rec_heq _ _).trans (by { dsimp, rw e.symm_apply_apply })),
  right_inv := λ f, funext $ λ x, eq_of_heq ((eq_rec_heq _ _).trans (by { rw e.apply_symm_apply })) }

@[simp]
lemma Pi_congr_left'_apply (f : Π a, P a) (b : β) : ((Pi_congr_left' P e) f) b = f (e.symm b) :=
rfl

@[simp]
lemma Pi_congr_left'_symm_apply (g : Π b, P (e.symm b)) (a : α) :
  ((Pi_congr_left' P e).symm g) a = (by { convert g (e a), simp }) :=
rfl

end

section
variables (P : β → Sort w) (e : α ≃ β)

/--
Transporting dependent functions through an equivalence of the base,
expressed as a "simplification".
-/
def Pi_congr_left : (Π a, P (e a)) ≃ (Π b, P b) :=
(Pi_congr_left' P e.symm).symm
end

section
variables
  {W : α → Sort w} {Z : β → Sort z} (h₁ : α ≃ β) (h₂ : Π a : α, (W a ≃ Z (h₁ a)))

/--
Transport dependent functions through
an equivalence of the base spaces and a family
of equivalences of the matching fibres.
-/
def Pi_congr : (Π a, W a) ≃ (Π b, Z b) :=
(equiv.Pi_congr_right h₂).trans (equiv.Pi_congr_left _ h₁)
end

section
variables
  {W : α → Sort w} {Z : β → Sort z} (h₁ : α ≃ β) (h₂ : Π b : β, (W (h₁.symm b) ≃ Z b))

/--
Transport dependent functions through
an equivalence of the base spaces and a family
of equivalences of the matching fibres.
-/
def Pi_congr' : (Π a, W a) ≃ (Π b, Z b) :=
(Pi_congr h₁.symm (λ b, (h₂ b).symm)).symm
end

end equiv

instance {α} [subsingleton α] : subsingleton (ulift α) := equiv.ulift.subsingleton
instance {α} [subsingleton α] : subsingleton (plift α) := equiv.plift.subsingleton

instance {α} [decidable_eq α] : decidable_eq (ulift α) := equiv.ulift.decidable_eq
instance {α} [decidable_eq α] : decidable_eq (plift α) := equiv.plift.decidable_eq

def unique_unique_equiv : unique (unique α) ≃ unique α :=
{ to_fun := λ h, h.default,
  inv_fun := λ h, { default := h, uniq := λ _, subsingleton.elim _ _ },
  left_inv := λ _, subsingleton.elim _ _,
  right_inv := λ _, subsingleton.elim _ _ }

def equiv_of_unique_of_unique [unique α] [unique β] : α ≃ β :=
{ to_fun := λ _, default β,
  inv_fun := λ _, default α,
  left_inv := λ _, subsingleton.elim _ _,
  right_inv := λ _, subsingleton.elim _ _ }

def equiv_punit_of_unique [unique α] : α ≃ punit.{v} :=
equiv_of_unique_of_unique

namespace quot

/-- An equivalence `e : α ≃ β` generates an equivalence between quotient spaces,
if `ra a₁ a₂ ↔ rb (e a₁) (e a₂). -/
protected def congr {ra : α → α → Prop} {rb : β → β → Prop} (e : α ≃ β)
  (eq : ∀a₁ a₂, ra a₁ a₂ ↔ rb (e a₁) (e a₂)) :
  quot ra ≃ quot rb :=
{ to_fun := quot.map e (assume a₁ a₂, (eq a₁ a₂).1),
  inv_fun := quot.map e.symm
    (assume b₁ b₂ h,
     (eq (e.symm b₁) (e.symm b₂)).2
       ((e.apply_symm_apply b₁).symm ▸ (e.apply_symm_apply b₂).symm ▸ h)),
  left_inv := by { rintros ⟨a⟩, dunfold quot.map, simp only [equiv.symm_apply_apply] },
  right_inv := by { rintros ⟨a⟩, dunfold quot.map, simp only [equiv.apply_symm_apply] } }

/-- Quotients are congruent on equivalences under equality of their relation.
An alternative is just to use rewriting with `eq`, but then computational proofs get stuck. -/
protected def congr_right {r r' : α → α → Prop} (eq : ∀a₁ a₂, r a₁ a₂ ↔ r' a₁ a₂) :
  quot r ≃ quot r' :=
quot.congr (equiv.refl α) eq

/-- An equivalence `e : α ≃ β` generates an equivalence between the quotient space of `α`
by a relation `ra` and the quotient space of `β` by the image of this relation under `e`. -/
protected def congr_left {r : α → α → Prop} (e : α ≃ β) :
  quot r ≃ quot (λ b b', r (e.symm b) (e.symm b')) :=
@quot.congr α β r (λ b b', r (e.symm b) (e.symm b')) e (λ a₁ a₂, by simp only [e.symm_apply_apply])

end quot

namespace quotient
/-- An equivalence `e : α ≃ β` generates an equivalence between quotient spaces,
if `ra a₁ a₂ ↔ rb (e a₁) (e a₂). -/
protected def congr {ra : setoid α} {rb : setoid β} (e : α ≃ β)
  (eq : ∀a₁ a₂, @setoid.r α ra a₁ a₂ ↔ @setoid.r β rb (e a₁) (e a₂)) :
  quotient ra ≃ quotient rb :=
quot.congr e eq

/-- Quotients are congruent on equivalences under equality of their relation.
An alternative is just to use rewriting with `eq`, but then computational proofs get stuck. -/
protected def congr_right {r r' : setoid α}
  (eq : ∀a₁ a₂, @setoid.r α r a₁ a₂ ↔ @setoid.r α r' a₁ a₂) : quotient r ≃ quotient r' :=
quot.congr_right eq
end quotient

/-- If a function is a bijection between `univ` and a set `s` in the target type, it induces an
equivalence between the original type and the type `↑s`. -/
noncomputable def set.bij_on.equiv {α : Type*} {β : Type*} {s : set β} (f : α → β)
  (h : set.bij_on f set.univ s) : α ≃ s :=
begin
  have : function.bijective (λ (x : α), (⟨f x, begin exact h.maps_to (set.mem_univ x) end⟩ : s)),
  { split,
    { assume x y hxy,
      apply h.inj_on (set.mem_univ x) (set.mem_univ y) (subtype.mk.inj hxy) },
    { assume x,
      rcases h.surj_on x.2 with ⟨y, hy⟩,
      exact ⟨y, subtype.eq hy.2⟩ } },
  exact equiv.of_bijective this
end

/-- The composition of an updated function with an equiv on a subset can be expressed as an
updated function. -/
lemma dite_comp_equiv_update {α : Type*} {β : Type*} {γ : Type*} {s : set α} (e : β ≃ s)
  (v : β → γ) (w : α → γ) (j : β) (x : γ) [decidable_eq β] [decidable_eq α]
  [∀ j, decidable (j ∈ s)] :
  (λ (i : α), if h : i ∈ s then (function.update v j x) (e.symm ⟨i, h⟩) else w i) =
  function.update (λ (i : α), if h : i ∈ s then v (e.symm ⟨i, h⟩) else w i) (e j) x :=
begin
  ext i,
  by_cases h : i ∈ s,
  { simp only [h, dif_pos],
    have A : e.symm ⟨i, h⟩ = j ↔ i = e j,
      by { rw equiv.symm_apply_eq, exact subtype.ext },
    by_cases h' : i = e j,
    { rw [A.2 h', h'], simp },
    { have : ¬ e.symm ⟨i, h⟩ = j, by simpa [← A] using h',
      simp [h, h', this] } },
  { have : i ≠ e j,
      by { contrapose! h, have : (e j : α) ∈ s := (e j).2, rwa ← h at this },
    simp [h, this] }
end<|MERGE_RESOLUTION|>--- conflicted
+++ resolved
@@ -236,13 +236,8 @@
   (α₁ → β₁) ≃ (α₂ → β₂) :=
 { to_fun := λ f, e₂.to_fun ∘ f ∘ e₁.inv_fun,
   inv_fun := λ f, e₂.inv_fun ∘ f ∘ e₁.to_fun,
-<<<<<<< HEAD
   left_inv := λ f, funext $ λ x, by { dsimp, simp, },
   right_inv := λ f, funext $ λ x, by { dsimp, simp, } }
-=======
-  left_inv := λ f, funext $ λ x, by { dsimp, simp },
-  right_inv := λ f, funext $ λ x, by { dsimp, simp } }
->>>>>>> 1b6db585
 
 @[simp] lemma arrow_congr_apply {α₁ β₁ α₂ β₂ : Sort*} (e₁ : α₁ ≃ α₂) (e₂ : β₁ ≃ β₂)
   (f : α₁ → β₁) (x : α₂) :
