/-
Copyright (c) 2018 Johan Commelin All rights reserved.
Released under Apache 2.0 license as described in the file LICENSE.
Authors: Johan Commelin, Chris Hughes, Kevin Buzzard

Lift monoid homomorphisms to group homomorphisms of their units subgroups.
-/
import algebra.group.units algebra.group.hom

universes u v w

variables {α : Type u} {β : Type v} {γ : Type w} [monoid α] [monoid β] [monoid γ]

namespace units

@[to_additive] def map (f : α →* β) : units α →* units β :=
monoid_hom.mk'
  (λ u, ⟨f u.val, f u.inv,
                  by rw [← f.map_mul, u.val_inv, f.map_one],
                  by rw [← f.map_mul, u.inv_val, f.map_one]⟩)
  (λ x y, ext (f.map_mul x y))

<<<<<<< HEAD
@[reducible, to_additive] def map' (f : α → β) [is_monoid_hom f] : units α →* units β :=
  map (as_monoid_hom f)
=======
/-- The group homomorphism on units induced by a multiplicative morphism. -/
@[reducible] def map' (f : α → β) [is_monoid_hom f] : units α →* units β :=
  map (monoid_hom.of f)
>>>>>>> f92e8124

@[simp, to_additive] lemma coe_map (f : α →* β) (x : units α) : ↑(map f x) = f x := rfl

@[simp, to_additive] lemma coe_map' (f : α → β) [is_monoid_hom f] (x : units α) :
  ↑((map' f : units α → units β) x) = f x :=
rfl

@[simp, to_additive]
lemma map_comp (f : α →* β) (g : β →* γ) : map (g.comp f) = (map g).comp (map f) := rfl

variables (α)
@[simp, to_additive] lemma map_id : map (monoid_hom.id α) = monoid_hom.id (units α) :=
by ext; refl

/-- Coercion `units α → α` as a monoid homomorphism. -/
@[to_additive] def coe_hom : units α →* α := ⟨coe, coe_one, coe_mul⟩

@[simp, to_additive] lemma coe_hom_apply (x : units α) : coe_hom α x = ↑x := rfl

@[to_additive]
instance coe_is_monoid_hom : is_monoid_hom (coe : units α → α) := (coe_hom α).is_monoid_hom

end units<|MERGE_RESOLUTION|>--- conflicted
+++ resolved
@@ -20,20 +20,11 @@
                   by rw [← f.map_mul, u.inv_val, f.map_one]⟩)
   (λ x y, ext (f.map_mul x y))
 
-<<<<<<< HEAD
-@[reducible, to_additive] def map' (f : α → β) [is_monoid_hom f] : units α →* units β :=
-  map (as_monoid_hom f)
-=======
 /-- The group homomorphism on units induced by a multiplicative morphism. -/
 @[reducible] def map' (f : α → β) [is_monoid_hom f] : units α →* units β :=
   map (monoid_hom.of f)
->>>>>>> f92e8124
 
 @[simp, to_additive] lemma coe_map (f : α →* β) (x : units α) : ↑(map f x) = f x := rfl
-
-@[simp, to_additive] lemma coe_map' (f : α → β) [is_monoid_hom f] (x : units α) :
-  ↑((map' f : units α → units β) x) = f x :=
-rfl
 
 @[simp, to_additive]
 lemma map_comp (f : α →* β) (g : β →* γ) : map (g.comp f) = (map g).comp (map f) := rfl
