/-
Copyright (c) 2018 Patrick Massot. All rights reserved.
Released under Apache 2.0 license as described in the file LICENSE.
Authors: Patrick Massot, Kevin Buzzard, Scott Morrison, Johan Commelin, Chris Hughes,
  Johannes Hölzl, Yury Kudryashov

Homomorphisms of multiplicative and additive (semi)groups and monoids.

-/

import algebra.group.to_additive algebra.group.basic

/-!
# monoid and group homomorphisms

This file defines the basic structures for monoid and group
homomorphisms, both unbundled (e.g. `is_monoid_hom f`) and bundled
(e.g. `monoid_hom M N`, a.k.a. `M →* N`). The unbundled ones are deprecated
and the plan is to slowly remove them from mathlib.

## main definitions

monoid_hom, is_monoid_hom (deprecated), is_group_hom (deprecated)

## Notations

→* for bundled monoid homs (also use for group homs)
→+ for bundled add_monoid homs (also use for add_group homs)

## implementation notes

There's a coercion from bundled homs to fun, and the canonical
notation is to use the bundled hom as a function via this coercion.

There is no `group_hom` -- the idea is that `monoid_hom` is used.
The constructor for `monoid_hom` needs a proof of `map_one` as well
as `map_mul`; a separate constructor `monoid_hom.mk'` will construct
group homs (i.e. monoid homs between groups) given only a proof
that multiplication is preserved,

Throughout the `monoid_hom` section implicit `{}` brackets are often used instead of type class `[]` brackets. 
This is done when the instances can be inferred because they are implicit arguments to the type `monoid_hom`. 
When they can be inferred from the type it is faster to use this method than to use type class inference.

## Tags

is_group_hom, is_monoid_hom, monoid_hom

-/
universes u v
variables {α : Type u} {β : Type v}

/-- Predicate for maps which preserve an addition. -/
class is_add_hom {α β : Type*} [has_add α] [has_add β] (f : α → β) : Prop :=
(map_add : ∀ x y, f (x + y) = f x + f y)

/-- Predicate for maps which preserve a multiplication. -/
@[to_additive]
class is_mul_hom {α β : Type*} [has_mul α] [has_mul β] (f : α → β) : Prop :=
(map_mul : ∀ x y, f (x * y) = f x * f y)

namespace is_mul_hom
variables [has_mul α] [has_mul β] {γ : Type*} [has_mul γ]

/-- The identity map preserves multiplication. -/
@[to_additive "The identity map preserves addition"]
instance id : is_mul_hom (id : α → α) := {map_mul := λ _ _, rfl}

/-- The composition of maps which preserve multiplication, also preserves multiplication. -/
@[to_additive "The composition of addition preserving maps also preserves addition"]
instance comp (f : α → β) (g : β → γ) [is_mul_hom f] [hg : is_mul_hom g] : is_mul_hom (g ∘ f) :=
{ map_mul := λ x y, by simp only [function.comp, map_mul f, map_mul g] }

/-- A product of maps which preserve multiplication,
preserves multiplication when the target is commutative. -/
@[instance, to_additive]
lemma mul {α β} [semigroup α] [comm_semigroup β]
  (f g : α → β) [is_mul_hom f] [is_mul_hom g] :
  is_mul_hom (λa, f a * g a) :=
{ map_mul := assume a b, by simp only [map_mul f, map_mul g, mul_comm, mul_assoc, mul_left_comm] }

/-- The inverse of a map which preserves multiplication,
preserves multiplication when the target is commutative. -/
@[instance, to_additive]
lemma inv {α β} [has_mul α] [comm_group β] (f : α → β) [is_mul_hom f] :
  is_mul_hom (λa, (f a)⁻¹) :=
{ map_mul := assume a b, (map_mul f a b).symm ▸ mul_inv _ _ }

end is_mul_hom

/-- Predicate for add_monoid homomorphisms (deprecated -- use the bundled `monoid_hom` version). -/
class is_add_monoid_hom [add_monoid α] [add_monoid β] (f : α → β) extends is_add_hom f : Prop :=
(map_zero : f 0 = 0)

/-- Predicate for monoid homomorphisms (deprecated -- use the bundled `monoid_hom` version). -/
@[to_additive is_add_monoid_hom]
class is_monoid_hom [monoid α] [monoid β] (f : α → β) extends is_mul_hom f : Prop :=
(map_one : f 1 = 1)

namespace is_monoid_hom
variables [monoid α] [monoid β] (f : α → β) [is_monoid_hom f]

/-- A monoid homomorphism preserves multiplication. -/
@[to_additive]
lemma map_mul (x y) : f (x * y) = f x * f y :=
is_mul_hom.map_mul f x y

end is_monoid_hom

/-- A map to a group preserving multiplication is a monoid homomorphism. -/
@[to_additive]
theorem is_monoid_hom.of_mul [monoid α] [group β] (f : α → β) [is_mul_hom f] :
  is_monoid_hom f :=
{ map_one := mul_self_iff_eq_one.1 $ by rw [← is_mul_hom.map_mul f, one_mul] }

namespace is_monoid_hom
variables [monoid α] [monoid β] (f : α → β) [is_monoid_hom f]

/-- The identity map is a monoid homomorphism. -/
@[to_additive]
instance id : is_monoid_hom (@id α) := { map_one := rfl }

/-- The composite of two monoid homomorphisms is a monoid homomorphism. -/
@[to_additive]
instance comp {γ} [monoid γ] (g : β → γ) [is_monoid_hom g] :
  is_monoid_hom (g ∘ f) :=
{ map_one := show g _ = 1, by rw [map_one f, map_one g] }

end is_monoid_hom

namespace is_add_monoid_hom

/-- Left multiplication in a ring is an additive monoid morphism. -/
instance is_add_monoid_hom_mul_left {γ : Type*} [semiring γ] (x : γ) :
  is_add_monoid_hom (λ y : γ, x * y) :=
{ map_zero := mul_zero x, map_add := λ y z, mul_add x y z }

/-- Right multiplication in a ring is an additive monoid morphism. -/
instance is_add_monoid_hom_mul_right {γ : Type*} [semiring γ] (x : γ) :
  is_add_monoid_hom (λ y : γ, y * x) :=
{ map_zero := zero_mul x, map_add := λ y z, add_mul y z x }

end is_add_monoid_hom

/-- Predicate for additive group homomorphism (deprecated -- use bundled `monoid_hom`). -/
class is_add_group_hom [add_group α] [add_group β] (f : α → β) extends is_add_hom f : Prop

/-- Predicate for group homomorphisms (deprecated -- use bundled `monoid_hom`). -/
@[to_additive is_add_group_hom]
class is_group_hom [group α] [group β] (f : α → β) extends is_mul_hom f : Prop

/-- Construct `is_group_hom` from its only hypothesis. The default constructor tries to get
`is_mul_hom` from class instances, and this makes some proofs fail. -/
@[to_additive]
lemma is_group_hom.mk' [group α] [group β] {f : α → β} (hf : ∀ x y, f (x * y) = f x * f y) :
  is_group_hom f :=
{ map_mul := hf }

namespace is_group_hom
variables [group α] [group β] (f : α → β) [is_group_hom f]
open is_mul_hom (map_mul)

/-- A group homomorphism is a monoid homomorphism. -/
@[to_additive to_is_add_monoid_hom]
instance to_is_monoid_hom : is_monoid_hom f :=
is_monoid_hom.of_mul f

/-- A group homomorphism sends 1 to 1. -/
@[to_additive]
lemma map_one : f 1 = 1 := is_monoid_hom.map_one f

/-- A group homomorphism sends inverses to inverses. -/
@[to_additive]
theorem map_inv (a : α) : f a⁻¹ = (f a)⁻¹ :=
eq_inv_of_mul_eq_one $ by rw [← map_mul f, inv_mul_self, map_one f]

/-- The identity is a group homomorphism. -/
@[to_additive]
instance id : is_group_hom (@id α) := { }

/-- The composition of two group homomomorphisms is a group homomorphism. -/
@[to_additive]
instance comp {γ} [group γ] (g : β → γ) [is_group_hom g] : is_group_hom (g ∘ f) := { }

/-- A group homomorphism is injective iff its kernel is trivial. -/
@[to_additive]
lemma injective_iff (f : α → β) [is_group_hom f] :
  function.injective f ↔ (∀ a, f a = 1 → a = 1) :=
⟨λ h _, by rw ← is_group_hom.map_one f; exact @h _ _,
  λ h x y hxy, by rw [← inv_inv (f x), inv_eq_iff_mul_eq_one, ← map_inv f,
      ← map_mul f] at hxy;
    simpa using inv_eq_of_mul_eq_one (h _ hxy)⟩

/-- The product of group homomorphisms is a group homomorphism if the target is commutative. -/
@[instance, to_additive]
lemma mul {α β} [group α] [comm_group β]
  (f g : α → β) [is_group_hom f] [is_group_hom g] :
  is_group_hom (λa, f a * g a) :=
{ }

/-- The inverse of a group homomorphism is a group homomorphism if the target is commutative. -/
@[instance, to_additive]
lemma inv {α β} [group α] [comm_group β] (f : α → β) [is_group_hom f] :
  is_group_hom (λa, (f a)⁻¹) :=
{ }

end is_group_hom

/-- Inversion is a group homomorphism if the group is commutative. -/
@[instance, to_additive is_add_group_hom]
lemma inv.is_group_hom [comm_group α] : is_group_hom (has_inv.inv : α → α) :=
{ map_mul := mul_inv }

namespace is_add_group_hom
variables [add_group α] [add_group β] (f : α → β) [is_add_group_hom f]

/-- Additive group homomorphisms commute with subtraction. -/
lemma map_sub (a b) : f (a - b) = f a - f b :=
calc f (a + -b) = f a + f (-b) : is_add_hom.map_add f _ _
            ... = f a + -f b   : by rw [map_neg f]

end is_add_group_hom

/-- The difference of two additive group homomorphisms is an additive group
homomorphism if the target is commutative. -/
@[instance]
lemma is_add_group_hom.sub {α β} [add_group α] [add_comm_group β]
  (f g : α → β) [is_add_group_hom f] [is_add_group_hom g] :
  is_add_group_hom (λa, f a - g a) :=
is_add_group_hom.add f (λa, - g a)

/-- Bundled add_monoid homomorphisms; use this for bundled add_group homomorphisms too. -/
structure add_monoid_hom (M : Type*) (N : Type*) [add_monoid M] [add_monoid N] :=
(to_fun : M → N)
(map_zero' : to_fun 0 = 0)
(map_add' : ∀ x y, to_fun (x + y) = to_fun x + to_fun y)

infixr ` →+ `:25 := add_monoid_hom

/-- Bundled monoid homomorphisms; use this for bundled group homomorphisms too. -/
@[to_additive add_monoid_hom]
structure monoid_hom (M : Type*) (N : Type*) [monoid M] [monoid N] :=
(to_fun : M → N)
(map_one' : to_fun 1 = 1)
(map_mul' : ∀ x y, to_fun (x * y) = to_fun x * to_fun y)

infixr ` →* `:25 := monoid_hom

@[to_additive]
instance {M : Type*} {N : Type*} {mM : monoid M} {mN : monoid N} : has_coe_to_fun (M →* N) :=
⟨_, monoid_hom.to_fun⟩


namespace monoid_hom
variables {M : Type*} {N : Type*} {P : Type*} [mM : monoid M] [mN : monoid N] {mP : monoid P}
variables {G : Type*} {H : Type*} [group G] [comm_group H]

include mM mN
/-- Interpret a map `f : M → N` as a homomorphism `M →* N`. -/
@[to_additive "Interpret a map `f : M → N` as a homomorphism `M →+ N`."]
def of (f : M → N) [h : is_monoid_hom f] : M →* N :=
{ to_fun := f,
  map_one' := h.2,
  map_mul' := h.1.1 }

variables {mM mN mP}
@[simp, to_additive]
lemma coe_of (f : M → N) [is_monoid_hom f] : ⇑ (monoid_hom.of f) = f :=
rfl

@[to_additive]
lemma coe_inj ⦃f g : M →* N⦄ (h : (f : M → N) = g) : f = g :=
by cases f; cases g; cases h; refl

@[extensionality, to_additive]
lemma ext ⦃f g : M →* N⦄ (h : ∀ x, f x = g x) : f = g :=
coe_inj (funext h)

@[to_additive]
lemma ext_iff {f g : M →* N} : f = g ↔ ∀ x, f x = g x :=
⟨λ h x, h ▸ rfl, λ h, ext h⟩

/-- If f is a monoid homomorphism then f 1 = 1. -/
@[simp, to_additive]
lemma map_one (f : M →* N) : f 1 = 1 := f.map_one'

/-- If f is a monoid homomorphism then f (a * b) = f a * f b. -/
@[simp, to_additive]
lemma map_mul (f : M →* N) (a b : M) : f (a * b) = f a * f b := f.map_mul' a b

@[to_additive is_add_monoid_hom]
instance (f : M →* N) : is_monoid_hom (f : M → N) :=
{ map_mul := f.map_mul,
  map_one := f.map_one }

@[to_additive is_add_group_hom]
instance (f : G →* H) : is_group_hom (f : G → H) :=
{ map_mul := f.map_mul }

omit mN mM

/-- The identity map from a monoid to itself. -/
@[to_additive]
def id (M : Type*) [monoid M] : M →* M :=
{ to_fun := id,
  map_one' := rfl,
  map_mul' := λ _ _, rfl }

include mM mN mP

/-- Composition of monoid morphisms is a monoid morphism. -/
@[to_additive]
def comp (hnp : N →* P) (hmn : M →* N) : M →* P :=
{ to_fun := hnp ∘ hmn,
  map_one' := by simp,
  map_mul' := by simp }

<<<<<<< HEAD
@[simp, to_additive] lemma comp_apply (g : N →* P) (f : M →* N) (x : M) : 
  g.comp f x = g (f x) := rfl

/-- Composition of monoid homomorphisms is associative. -/
@[to_additive] lemma comp_assoc {Q : Type*} [monoid Q] (f : M →* N) (g : N →* P) (h : P →* Q) :
  (h.comp g).comp f = h.comp (g.comp f) :=
rfl
=======
omit mP
variables [mM] [mN]
>>>>>>> c3d1bd71

@[to_additive]
protected def one : M →* N :=
{ to_fun := λ _, 1,
  map_one' := rfl,
  map_mul' := λ _ _, (one_mul 1).symm }

@[to_additive]
instance : has_one (M →* N) := ⟨monoid_hom.one⟩

omit mM mN

/-- The product of two monoid morphisms is a monoid morphism if the target is commutative. -/
@[to_additive]
protected def mul {M N} {mM : monoid M} [comm_monoid N] (f g : M →* N) : M →* N :=
{ to_fun := λ m, f m * g m,
  map_one' := show f 1 * g 1 = 1, by simp,
  map_mul' := begin intros, show f (x * y) * g (x * y) = f x * g x * (f y * g y),
    rw [f.map_mul, g.map_mul, ←mul_assoc, ←mul_assoc, mul_right_comm (f x)], end }

@[to_additive]
instance {M N} {mM : monoid M} [comm_monoid N] : has_mul (M →* N) := ⟨monoid_hom.mul⟩

/-- (M →* N) is a comm_monoid if N is commutative. -/
@[to_additive add_comm_monoid]
instance {M N} [monoid M] [comm_monoid N] : comm_monoid (M →* N) :=
{ mul := (*),
  mul_assoc := by intros; ext; apply mul_assoc,
  one := 1,
  one_mul := by intros; ext; apply one_mul,
  mul_one := by intros; ext; apply mul_one,
  mul_comm := by intros; ext; apply mul_comm }

/-- Group homomorphisms preserve inverse. -/
@[simp, to_additive]
theorem map_inv {G H} [group G] [group H] (f : G →* H) (g : G) : f g⁻¹ = (f g)⁻¹ :=
eq_inv_of_mul_eq_one $ by rw [←f.map_mul, inv_mul_self, f.map_one]

/-- Group homomorphisms preserve division. -/
@[simp, to_additive]
theorem map_mul_inv {G H} [group G] [group H] (f : G →* H) (g h : G) :
  f (g * h⁻¹) = (f g) * (f h)⁻¹ := by rw [f.map_mul, f.map_inv]

<<<<<<< HEAD
/-- A group homomorphism is injective iff its kernel is trivial. -/
@[to_additive]
lemma injective_iff {G H} [group G] [group H] (f : G →* H) :
  function.injective f ↔ (∀ a, f a = 1 → a = 1) :=
⟨λ h _, by rw ← f.map_one; exact @h _ _,
  λ h x y hxy, by rw [← inv_inv (f x), inv_eq_iff_mul_eq_one, ← f.map_inv,
      ← f.map_mul] at hxy;
    simpa using inv_eq_of_mul_eq_one (h _ hxy)⟩

=======
include mM
>>>>>>> c3d1bd71
/-- Makes a group homomomorphism from a proof that the map preserves multiplication. -/
@[to_additive]
def mk' (f : M → G) (map_mul : ∀ a b : M, f (a * b) = f a * f b) : M →* G :=
{ to_fun := f,
  map_mul' := map_mul,
  map_one' := mul_self_iff_eq_one.1 $ by rw [←map_mul, mul_one] }

omit mM

/-- The inverse of a monoid homomorphism is a monoid homomorphism if the target is
    a commutative group.-/
@[to_additive]
protected def inv {M G} {mM : monoid M} [comm_group G] (f : M →* G) : M →* G :=
mk' (λ g, (f g)⁻¹) $ λ a b, by rw [←mul_inv, f.map_mul]

@[to_additive]
instance {M G} [monoid M] [comm_group G] : has_inv (M →* G) := ⟨monoid_hom.inv⟩

/-- (M →* G) is a comm_group if G is a comm_group -/
@[to_additive add_comm_group]
instance {M G} [monoid M] [comm_group G] : comm_group (M →* G) :=
{ inv := has_inv.inv,
  mul_left_inv := by intros; ext; apply mul_left_inv,
  ..monoid_hom.comm_monoid }

end monoid_hom

/-- Additive group homomorphisms preserve subtraction. -/
@[simp] theorem add_monoid_hom.map_sub {G H} [add_group G] [add_group H] (f : G →+ H) (g h : G) :
  f (g - h) = (f g) - (f h) := f.map_add_neg g h<|MERGE_RESOLUTION|>--- conflicted
+++ resolved
@@ -38,8 +38,8 @@
 group homs (i.e. monoid homs between groups) given only a proof
 that multiplication is preserved,
 
-Throughout the `monoid_hom` section implicit `{}` brackets are often used instead of type class `[]` brackets. 
-This is done when the instances can be inferred because they are implicit arguments to the type `monoid_hom`. 
+Throughout the `monoid_hom` section implicit `{}` brackets are often used instead of type class `[]` brackets.
+This is done when the instances can be inferred because they are implicit arguments to the type `monoid_hom`.
 When they can be inferred from the type it is faster to use this method than to use type class inference.
 
 ## Tags
@@ -315,18 +315,15 @@
   map_one' := by simp,
   map_mul' := by simp }
 
-<<<<<<< HEAD
-@[simp, to_additive] lemma comp_apply (g : N →* P) (f : M →* N) (x : M) : 
+@[simp, to_additive] lemma comp_apply (g : N →* P) (f : M →* N) (x : M) :
   g.comp f x = g (f x) := rfl
 
 /-- Composition of monoid homomorphisms is associative. -/
 @[to_additive] lemma comp_assoc {Q : Type*} [monoid Q] (f : M →* N) (g : N →* P) (h : P →* Q) :
   (h.comp g).comp f = h.comp (g.comp f) :=
 rfl
-=======
 omit mP
 variables [mM] [mN]
->>>>>>> c3d1bd71
 
 @[to_additive]
 protected def one : M →* N :=
@@ -370,7 +367,6 @@
 theorem map_mul_inv {G H} [group G] [group H] (f : G →* H) (g h : G) :
   f (g * h⁻¹) = (f g) * (f h)⁻¹ := by rw [f.map_mul, f.map_inv]
 
-<<<<<<< HEAD
 /-- A group homomorphism is injective iff its kernel is trivial. -/
 @[to_additive]
 lemma injective_iff {G H} [group G] [group H] (f : G →* H) :
@@ -380,9 +376,7 @@
       ← f.map_mul] at hxy;
     simpa using inv_eq_of_mul_eq_one (h _ hxy)⟩
 
-=======
 include mM
->>>>>>> c3d1bd71
 /-- Makes a group homomomorphism from a proof that the map preserves multiplication. -/
 @[to_additive]
 def mk' (f : M → G) (map_mul : ∀ a b : M, f (a * b) = f a * f b) : M →* G :=
