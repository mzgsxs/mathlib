--- conflicted
+++ resolved
@@ -48,29 +48,6 @@
 
 end comm_monoid
 
-<<<<<<< HEAD
-/-- A monoid in which multiplication is left-cancellative. -/
-@[protect_proj, ancestor left_cancel_semigroup monoid]
-class left_cancel_monoid (M : Type u) extends left_cancel_semigroup M, monoid M
-
-/-- An additive monoid in which addition is left-cancellative.
-Main examples are `ℕ` and groups. This is the right typeclass for many sum lemmas, as having a zero
-is useful to define the sum over the empty set, so `add_left_cancel_semigroup` is not enough. -/
-@[protect_proj, ancestor add_left_cancel_semigroup add_monoid]
-class add_left_cancel_monoid (M : Type u) extends add_left_cancel_semigroup M, add_monoid M
-
-attribute [to_additive add_left_cancel_monoid] left_cancel_monoid
-
-@[protect_proj, ancestor monoid has_inv]
-class group (α : Type u) extends monoid α, has_inv α :=
-(mul_left_inv : ∀ a : α, a⁻¹ * a = 1)
-@[protect_proj, ancestor add_monoid has_neg]
-class add_group (α : Type u) extends add_monoid α, has_neg α :=
-(add_left_neg : ∀ a : α, -a + a = 0)
-attribute [to_additive add_group] group
-
-=======
->>>>>>> 42813431
 section group
 variables {G : Type u} [group G] {a b c : G}
 
